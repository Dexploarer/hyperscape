import { SystemBase } from './SystemBase';
import { uuid } from '../utils';
import type { World } from '../types';
import { EventType } from '../types/events';
import { Resource, ResourceDrop } from '../types/core';
import {
  PlayerID,
  ResourceID,
} from '../types/identifiers';
import { calculateDistance } from '../utils/EntityUtils';
import {
  createPlayerID,
  createResourceID
} from '../utils/IdentifierUtils';
import type {
  TerrainResourceSpawnPoint,
  TerrainTileData,
  TerrainResource
} from '../types/terrain';
import { ALL_WORLD_AREAS } from '../data/world-areas';

/**
 * Resource System
 * Manages resource gathering per GDD specifications:
 * 
 * Woodcutting:
 * - Click tree with hatchet equipped
 * - Success rates based on skill level
 * - Produces logs
 * 
 * Fishing:
 * - Click water edge with fishing rod equipped  
 * - Success rates based on skill level
 * - Produces raw fish
 * 
 * Resource respawning and depletion mechanics
 */
export class ResourceSystem extends SystemBase {
  private resources = new Map<ResourceID, Resource>();
  private activeGathering = new Map<PlayerID, { playerId: PlayerID; resourceId: ResourceID; startTime: number; skillCheck: number }>();
  private respawnTimers = new Map<ResourceID, NodeJS.Timeout>();
  private playerSkills = new Map<string, Record<string, { level: number; xp: number }>>();

  // Resource drop tables per GDD
  private readonly RESOURCE_DROPS = new Map<string, ResourceDrop[]>([
    ['tree_normal', [
      {
<<<<<<< HEAD
        itemId: 'logs', // Use string ID that matches items.ts
=======
        itemId: 'logs', // Use canonical item id from items.ts
>>>>>>> a78b63b2
        itemName: 'Logs',
        quantity: 1,
        chance: 1.0, // Always get logs
        xpAmount: 25, // Woodcutting XP per log
        stackable: true
      }
    ]],
    ['herb_patch_normal', [
      {
        itemId: 'herbs', // Use string ID
        itemName: 'Herbs',
        quantity: 1,
        chance: 1.0, // Always get herbs
        xpAmount: 20, // Herbalism XP per herb
        stackable: true
      }
    ]],
    ['fishing_spot_normal', [
      {
        itemId: 'raw_shrimps', // Use string ID that matches items.ts
        itemName: 'Raw Shrimps',
        quantity: 1,
        chance: 1.0, // Always get fish (when successful)
        xpAmount: 10, // Fishing XP per fish
        stackable: true
      }
    ]]
  ]);

  constructor(world: World) {
    super(world, {
      name: 'rpg-resource',
      dependencies: {
        required: [], // Resource system can work independently
        optional: ['rpg-inventory', 'rpg-xp', 'rpg-skills', 'rpg-ui', 'terrain'] // Better with inventory, skills, and terrain systems
      },
      autoCleanup: true
    });
  }

  async init(): Promise<void> {
    
    // Set up type-safe event subscriptions for resource management
    this.subscribe<{ spawnPoints: TerrainResourceSpawnPoint[] }>(EventType.RESOURCE_SPAWN_POINTS_REGISTERED, (data) => this.registerTerrainResources(data));
    // Bridge gather click -> start gathering with player position
    this.subscribe<{ playerId: string; resourceId: string }>(EventType.RESOURCE_GATHER, (data) => {
      const player = this.world.getPlayer?.(data.playerId);
      const playerPosition = player && (player as { position?: { x: number; y: number; z: number } }).position
        ? (player as { position: { x: number; y: number; z: number } }).position
        : { x: 0, y: 0, z: 0 };
      console.log('[ResourceSystem] RESOURCE_GATHER received', data.playerId, data.resourceId);
      this.startGathering({ playerId: data.playerId, resourceId: data.resourceId, playerPosition });
    });
    
    // Set up player gathering event subscriptions (RESOURCE_GATHER only to avoid loops)
    this.subscribe<{ playerId: string; resourceId: string }>(EventType.RESOURCE_GATHERING_STOPPED, (data) => this.stopGathering(data));
    this.subscribe<{ id: string }>(EventType.PLAYER_UNREGISTERED, (data) => this.cleanupPlayerGathering(data.id));
    
    // Terrain resources now flow through RESOURCE_SPAWN_POINTS_REGISTERED only
    this.subscribe<{ tileId: string }>('terrain:tile:unloaded', (data) => this.onTerrainTileUnloaded(data));

    // Listen to skills updates for reactive patterns
    this.subscribe<{ playerId: string; skills: Record<string, { level: number; xp: number }> }>(EventType.SKILLS_UPDATED, (data) => {
      this.playerSkills.set(data.playerId, data.skills);
    });
    
  }
  private sendChat(playerId: string, text: string): void {
    try {
      const chat = (this.world as unknown as { chat?: { add?: (msg: any, broadcast?: boolean) => void } }).chat;
      if (chat && typeof chat.add === 'function') {
        const msg = {
          id: uuid(),
          from: 'System',
          fromId: null,
          body: text,
          text,
          timestamp: Date.now(),
          createdAt: new Date().toISOString(),
        };
        chat.add(msg, true);
      } else {
        // Fallback: emit typed chat event (UI may listen to this)
        this.emitTypedEvent(EventType.CHAT_MESSAGE, { playerId, text });
      }
    } catch {
      // ignore
    }
  }

  start(): void {
    console.log(`[ResourceSystem] ⚡ start() called on ${this.world.isServer ? 'SERVER' : 'CLIENT'}`);
    
    // Only run gathering update loop on server (server-authoritative)
    if (this.world.isServer) {
      console.log('[ResourceSystem] Starting gathering update interval (server-only)');
      const interval = this.createInterval(() => this.updateGathering(), 500); // Check every 500ms
      console.log('[ResourceSystem] Update interval created:', interval ? 'Success' : 'Failed');
      console.log('[ResourceSystem] Server will create resources on-demand when players gather from them');
    } else {
      console.log('[ResourceSystem] Client mode - update loop disabled (server handles gathering)');
    }
  }

  /**
   * Handle terrain system resource registration (new procedural system)
   */
  private registerTerrainResources(data: { spawnPoints: TerrainResourceSpawnPoint[] }): void {
    const { spawnPoints } = data;
    
    console.log(`[ResourceSystem] 📍 Registering ${spawnPoints.length} terrain resources on ${this.world.isServer ? 'SERVER' : 'CLIENT'}`);
    
    for (const spawnPoint of spawnPoints) {
      const resource = this.createResourceFromSpawnPoint(spawnPoint);
      if (resource) {
        this.resources.set(createResourceID(resource.id), resource);
        console.log(`[ResourceSystem] ✅ Registered resource: ${resource.id} (${resource.type}) at (${resource.position.x.toFixed(0)}, ${resource.position.z.toFixed(0)})`);
        // Emit spawn event so visual test or interaction layers can render cubes
        this.emitTypedEvent(EventType.RESOURCE_SPAWNED, resource);
        // Network broadcast via dedicated packet handled by ServerNetwork listener
      }
    }
    
    console.log(`[ResourceSystem] 📊 Total resources registered: ${this.resources.size}`);
  }
  
  /**
   * Create resource from terrain spawn point
   */
  private createResourceFromSpawnPoint(spawnPoint: TerrainResourceSpawnPoint): Resource | undefined {
    const { position, type, subType: _subType } = spawnPoint;
    
    let skillRequired: string;
    let toolRequired: string;
    let respawnTime: number;
    let levelRequired: number = 1;
    
    switch (type) {
      case 'tree':
        skillRequired = 'woodcutting';
        toolRequired = 'bronze_hatchet'; // Bronze Hatchet
        respawnTime = 10000; // 10s respawn for MVP
        break;
        
      case 'fish':
        skillRequired = 'fishing';
        toolRequired = 'fishing_rod'; // Fishing Rod  
        respawnTime = 30000; // 30 second respawn
        break;
        
      case 'rock':
      case 'ore':
      case 'gem':
      case 'rare_ore':
        skillRequired = 'mining';
        toolRequired = 'bronze_pickaxe'; // Bronze Pickaxe
        respawnTime = 120000; // 2 minute respawn
        levelRequired = 5;
        break;
        
      case 'herb':
        skillRequired = 'herbalism';
        toolRequired = ''; // No tool required for herbs
        respawnTime = 45000; // 45 second respawn
        levelRequired = 1;
        break;
        
      default:
        throw new Error(`Unknown resource type: ${type}`);
    }
    
    const resourceType: 'tree' | 'fishing_spot' | 'ore' | 'herb_patch' = 
      (type === 'rock' || type === 'ore' || type === 'gem' || type === 'rare_ore') ? 'ore' : 
      type === 'fish' ? 'fishing_spot' : 
      type === 'herb' ? 'herb_patch' :
      'tree';
      
    const resource: Resource = {
      id: `${type}_${position.x.toFixed(0)}_${position.z.toFixed(0)}`,
      type: resourceType,
      name: type === 'fish' ? 'Fishing Spot' : 
            type === 'tree' ? 'Tree' : 
            type === 'herb' ? 'Herb' : 'Rock',
      position: {
        x: position.x,
        y: position.y,
        z: position.z
      },
      skillRequired,
      levelRequired,
      toolRequired,
      respawnTime,
      isAvailable: true,
      lastDepleted: 0,
      drops: this.RESOURCE_DROPS.get(`${resourceType}_normal`) || []
    };
    
    return resource;
  }
  
  /**
   * Handle terrain tile generation - add resources from new tiles
   */
  private onTerrainTileGenerated(data: TerrainTileData): void {
    const { resources } = data;
    
    if (resources && resources.length > 0) {
      console.log(`[ResourceSystem] Processing ${resources.length} resources from terrain tile`);
      for (const terrainResource of resources) {
        const resource = this.createResourceFromTerrainResource(terrainResource);
        if (resource) {
          this.resources.set(createResourceID(resource.id), resource);
          // Emit spawn event for each resource to show cubes
          this.emitTypedEvent(EventType.RESOURCE_SPAWNED, resource);
          console.log(`[ResourceSystem] Added resource: ${resource.id} (${resource.type}) at (${resource.position.x.toFixed(0)}, ${resource.position.z.toFixed(0)})`);
        }
      }
    }
  }
  
  /**
   * Handle terrain tile unloading - remove resources from unloaded tiles
   */
  private onTerrainTileUnloaded(data: { tileId: string }): void {
    // Extract tileX and tileZ from tileId (format: "x,z")
    const [tileX, tileZ] = data.tileId.split(',').map(Number);
    
    // Remove resources that belong to this tile
    let _removedCount = 0;
    for (const [resourceId, resource] of this.resources) {
      // Check if resource belongs to this tile (based on position)
      const resourceTileX = Math.floor(resource.position.x / 100); // 100m tile size
      const resourceTileZ = Math.floor(resource.position.z / 100);
      
      if (resourceTileX === tileX && resourceTileZ === tileZ) {
        this.resources.delete(resourceId);
        
        // Clean up any active gathering on this resource
        // Note: activeGathering is keyed by PlayerID, not ResourceID
        // We need to find and remove any gathering sessions for this resource
        for (const [playerId, session] of this.activeGathering) {
          if (session.resourceId === resourceId) {
            this.activeGathering.delete(playerId);
          }
        }
        
        // Clean up respawn timer
        if (this.respawnTimers.has(resourceId)) {
          clearTimeout(this.respawnTimers.get(resourceId)!);
          this.respawnTimers.delete(resourceId);
        }
        
        _removedCount++;
      }
    }
    
    // Resources removed from unloaded tile
  }
  
  /**
   * Create resource from terrain system resource
   */
  private createResourceFromTerrainResource(terrainResource: TerrainResource): Resource | undefined {
    const { id, type, position } = terrainResource;
    
    let skillRequired: string;
    let toolRequired: number | string;
    let respawnTime: number;
    const levelRequired: number = 1;
    
    switch (type) {
      case 'tree':
        skillRequired = 'woodcutting';
        toolRequired = 'bronze_hatchet'; // Bronze Hatchet
        respawnTime = 10000; // 10s respawn for MVP
        break;
        
      case 'fish':
        skillRequired = 'fishing';
        toolRequired = 'fishing_rod'; // Fishing Rod  
        respawnTime = 30000; // 30 second respawn
        break;
        
      case 'herb':
        skillRequired = 'herbalism';
        toolRequired = 'none'; // No tool required for herbs
        respawnTime = 45000; // 45 second respawn
        break;
        
      case 'rock':
      case 'ore':
      case 'gem':
      case 'rare_ore':
        // Future expansion for mining
        return undefined; // Skip for now
        
      default:
        throw new Error(`Unknown terrain resource type: ${type}`);
    }
    
    // Map terrain types to resource types
    const resourceType: 'tree' | 'fishing_spot' | 'ore' | 'herb_patch' | 'mine' = 
      (type === 'fish') ? 'fishing_spot' : 
      (type === 'herb') ? 'herb_patch' :
      'tree'; // Default to tree for now
      
    const resource: Resource = {
      id: id || `resource_${position.x}_${position.y}_${position.z}_${Date.now()}`,
      type: resourceType,
      name: type === 'fish' ? 'Fishing Spot' : 
            type === 'tree' ? 'Tree' : 
            type === 'herb' ? 'Herb Patch' : 
            'Rock',
      position: {
        x: position.x,
        y: position.y,
        z: position.z
      },
      skillRequired,
      levelRequired,
      toolRequired,
      respawnTime,
      isAvailable: true,
      lastDepleted: 0,
      drops: this.RESOURCE_DROPS.get(`${resourceType}_normal`) || []
    };
    
    return resource;
  }

  private startGathering(data: { playerId: string; resourceId: string; playerPosition: { x: number; y: number; z: number } }): void {
    // Only server should handle actual gathering logic
    if (!this.world.isServer) {
      console.log('[ResourceSystem] Client received startGathering - ignoring (server handles gathering)');
      return;
    }
    
    const playerId = createPlayerID(data.playerId);
    const resourceId = createResourceID(data.resourceId);
    
<<<<<<< HEAD
    console.log(`[ResourceSystem] 🌲 SERVER startGathering for player ${data.playerId} on resource ${data.resourceId}`);
    
    let resource = this.resources.get(resourceId);
    
    // If resource doesn't exist on server, create it on-demand from client data
    // This handles the case where server doesn't have TerrainSystem
    if (!resource) {
      console.log(`[ResourceSystem] 📝 Resource not found, creating on-demand: ${data.resourceId}`);
      
      // Infer resource type from ID
      let resourceType: 'tree' | 'fishing_spot' | 'ore' | 'herb_patch' = 'tree';
      let skillRequired = 'woodcutting';
      let toolRequired = 'bronze_hatchet';
      let respawnTime = 60000;
      
      if (data.resourceId.includes('fish')) {
        resourceType = 'fishing_spot';
        skillRequired = 'fishing';
        toolRequired = 'fishing_rod';
        respawnTime = 30000;
      } else if (data.resourceId.includes('ore') || data.resourceId.includes('rock')) {
        resourceType = 'ore';
        skillRequired = 'mining';
        toolRequired = 'bronze_pickaxe';
        respawnTime = 120000;
      } else if (data.resourceId.includes('herb')) {
        resourceType = 'herb_patch';
        skillRequired = 'herbalism';
        toolRequired = '';
        respawnTime = 45000;
      }
      
      resource = {
        id: data.resourceId,
        type: resourceType,
        name: resourceType.replace('_', ' ').replace(/\b\w/g, l => l.toUpperCase()),
        position: data.playerPosition, // Use player position as approximation
        skillRequired,
        levelRequired: 1,
        toolRequired,
        respawnTime,
        isAvailable: true,
        lastDepleted: 0,
        drops: this.RESOURCE_DROPS.get(`${resourceType}_normal`) || []
      };
      
      this.resources.set(resourceId, resource);
      console.log(`[ResourceSystem] ✅ Created on-demand resource: ${resource.id} (${resource.type})`);
=======
    let resource = this.resources.get(resourceId);
    if (!resource) {
      // Try to derive ID by rounding position keys if a mismatch happens
      // Accept IDs that match the pattern type_x_z
      for (const r of this.resources.values()) {
        const derived = `${r.type}_${Math.round(r.position.x)}_${Math.round(r.position.z)}`;
        if (derived === (data.resourceId || '')) { resource = r; break; }
      }
    }

    if (!resource) {
      // Final robust fallback: pick nearest available resource to the player's position
      let nearest: Resource | null = null;
      let nearestDist = Infinity;
      for (const r of this.resources.values()) {
        if (!r.isAvailable) continue;
        const d = calculateDistance(data.playerPosition, r.position);
        if (d < nearestDist) {
          nearestDist = d;
          nearest = r;
        }
      }
      if (nearest && nearestDist < 15) {
        console.warn('[ResourceSystem] Fallback matched nearest resource', nearest.id, 'at', nearestDist.toFixed(2), 'm');
        resource = nearest;
      } else {
        console.warn('[ResourceSystem] Resource not found for id', data.resourceId, 'available ids:', Array.from(this.resources.keys()).slice(0, 10));
        this.emitTypedEvent(EventType.UI_MESSAGE, {
          playerId: data.playerId,
          message: `Resource not found: ${data.resourceId}`,
          type: 'error'
        });
        return;
      }
>>>>>>> a78b63b2
    }

    // Check if resource is available
    if (!resource.isAvailable) {
      this.emitTypedEvent(EventType.UI_MESSAGE, {
        playerId: data.playerId,
        message: `This ${resource.type.replace('_', ' ')} is depleted. Please wait for it to respawn.`,
        type: 'info'
      });
      return;
    }

    // If player is already gathering, replace session with the latest request
    if (this.activeGathering.has(playerId)) {
      this.activeGathering.delete(playerId);
    }

    // Distance check is relaxed in dev: allow starting and rely on movement + proximity before completion
    // const distance = calculateDistance(data.playerPosition, resource.position);
    // if (distance > 2) {
    //   this.emitTypedEvent(EventType.UI_MESSAGE, {
    //     playerId: data.playerId,
    //     message: `You need to be closer to the ${resource.type.replace('_', ' ')}.`,
    //     type: 'error'
    //   });
    //   return;
    // }

    // Immediate start (no inventory gate). Tools can modify success rates later.
    const cachedSkills = this.playerSkills.get(data.playerId);
    const skillLevel = cachedSkills?.[resource.skillRequired]?.level ?? 1;
    if (resource.levelRequired !== undefined && skillLevel < resource.levelRequired) {
      this.emitTypedEvent(EventType.UI_MESSAGE, {
        playerId: data.playerId,
        message: `You need level ${resource.levelRequired} ${resource.skillRequired} to use this resource.`,
        type: 'error'
      });
      return;
    }

<<<<<<< HEAD
    // Check player skill level (reactive pattern)
    const cachedSkills = this.playerSkills.get(data.playerId);
    const skillLevel = cachedSkills?.[resource.skillRequired]?.level ?? 1;
    
    if (resource.levelRequired !== undefined && skillLevel < resource.levelRequired) {
      this.emitTypedEvent(EventType.UI_MESSAGE, {
        playerId: data.playerId,
        message: `You need level ${resource.levelRequired} ${resource.skillRequired} to use this resource.`,
        type: 'error'
      });
      return;
    }

    // TODO: Add proper tool check via inventory system query (not callback)
    // For now, skip tool check to get gathering working
    // Tools will be checked later when we have proper inventory queries

    // Start gathering process
    const skillCheck = Math.random() * 100; // Will determine success
    const gatheringSession = {
      playerId: playerId,
      resourceId: resourceId,
      startTime: Date.now(),
      skillCheck
    };

    this.activeGathering.set(playerId, gatheringSession);

    const actionName = resource.skillRequired === 'woodcutting' ? 'chopping' : 
                       resource.skillRequired === 'fishing' ? 'fishing' : 'gathering';
    const resourceName = resource.name || resource.type.replace('_', ' ');
    const gatheringDuration = 5000 - (skillCheck * 20); // 3-5 seconds
    
    console.log(`[ResourceSystem] ✅ Gathering started! Player ${data.playerId} ${actionName} ${resourceName} for ${gatheringDuration/1000}s (skill check: ${skillCheck})`);
    
    // Broadcast toast to client
    const network = this.world.network as { send?: (method: string, data: unknown, exclude?: string) => void } | undefined;
    if (network && network.send) {
      network.send('showToast', {
        playerId: data.playerId,
        message: `You start ${actionName} the ${resourceName.toLowerCase()}...`,
        type: 'info'
      });
    }
=======
    // Start RS-like timed session; reward and deplete on completion only
    const actionName = resource.skillRequired === 'woodcutting' ? 'chopping' : (resource.skillRequired === 'fishing' ? 'fishing' : 'gathering');
    console.log('[ResourceSystem] Gathering started on', resource.id, 'for player', data.playerId)
    this.emitTypedEvent(EventType.RESOURCE_GATHERING_STARTED, {
      playerId: data.playerId,
      resourceId: resource.id,
      skill: resource.skillRequired
    });
    this.emitTypedEvent(EventType.UI_MESSAGE, {
      playerId: data.playerId,
      message: `You start ${actionName}...`,
      type: 'info'
    });
    this.sendChat(data.playerId, `You start ${actionName}...`);

    // Create/replace timed session
    const skillCheck = Math.floor(Math.random() * 100);
    this.activeGathering.set(playerId, {
      playerId,
      resourceId: createResourceID(resource.id),
      startTime: Date.now(),
      skillCheck
    });
>>>>>>> a78b63b2
  }

  private stopGathering(data: { playerId: string }): void {
    const playerId = createPlayerID(data.playerId);
    const session = this.activeGathering.get(playerId);
    if (session) {
      this.activeGathering.delete(playerId);
      
      this.emitTypedEvent(EventType.RESOURCE_GATHERING_STOPPED, {
        playerId: data.playerId,
        resourceId: session.resourceId
      });
    }
  }

  private cleanupPlayerGathering(playerId: string): void {
    this.activeGathering.delete(createPlayerID(playerId));
  }

  private updateGathering(): void {
    const now = Date.now();
    const completedSessions: PlayerID[] = [];

    if (this.activeGathering.size > 0) {
      console.log(`[ResourceSystem] updateGathering: checking ${this.activeGathering.size} active gathering sessions`);
    }

    for (const [playerId, session] of this.activeGathering.entries()) {
      const resource = this.resources.get(session.resourceId);
      if (!resource?.isAvailable) {
<<<<<<< HEAD
        console.log(`[ResourceSystem] Resource ${session.resourceId} not available, canceling gathering`);
=======
        // If resource became unavailable, complete the session immediately (client will see stump)
        this.completeGathering(playerId, session);
>>>>>>> a78b63b2
        completedSessions.push(playerId);
        continue;
      }

<<<<<<< HEAD
      // Check if gathering time is complete (3-5 seconds based on skill)
      const gatheringTime = 5000 - (session.skillCheck * 20); // 3-5 seconds based on skill check
      const elapsed = now - session.startTime;
      
      if (elapsed >= gatheringTime) {
        console.log(`[ResourceSystem] ⏰ Gathering time complete! Elapsed: ${elapsed}ms, Required: ${gatheringTime}ms`);
=======
      // Check if gathering time is complete (3-5 seconds based on skill). Clamp to [3000, 5000]
      const raw = 5000 - (session.skillCheck * 20);
      const gatheringTime = Math.max(3000, Math.min(5000, raw));
      if (now - session.startTime >= gatheringTime) {
>>>>>>> a78b63b2
        this.completeGathering(playerId, session);
        completedSessions.push(playerId);
      } else if (Math.floor(elapsed / 1000) !== Math.floor((elapsed - 500) / 1000)) {
        // Log every second
        console.log(`[ResourceSystem] ⏳ Gathering in progress: ${Math.floor(elapsed / 1000)}s / ${Math.floor(gatheringTime / 1000)}s`);
      }
    }

    // Clean up completed sessions
    for (const playerId of completedSessions) {
      this.activeGathering.delete(playerId);
    }
  }

  private completeGathering(playerId: PlayerID, session: { playerId: PlayerID; resourceId: ResourceID; startTime: number; skillCheck: number }): void {
    const resource = this.resources.get(session.resourceId)!;

<<<<<<< HEAD
    console.log(`[ResourceSystem] completeGathering called for resource ${session.resourceId}`);
=======
    // Proximity/cancel check
    const p = this.world.getPlayer?.(playerId as unknown as string);
    const playerPos = p && (p as { position?: { x: number; y: number; z: number } }).position
      ? (p as { position: { x: number; y: number; z: number } }).position
      : null;
    if (!playerPos || calculateDistance(playerPos, resource.position) > 3.0) {
      this.emitTypedEvent(EventType.RESOURCE_GATHERING_STOPPED, {
        playerId: playerId as unknown as string,
        resourceId: session.resourceId
      });
      return;
    }
>>>>>>> a78b63b2

    // Calculate success based on skill level and random check (reactive pattern)
    const cachedSkills = this.playerSkills.get(playerId);
    const skillLevel = cachedSkills?.[resource.skillRequired]?.level ?? 1;
    
    // Success rate: base 60% + skill level * 2% (max ~85% at high levels)
<<<<<<< HEAD
    const baseSuccessRate = 60;
    const skillBonus = skillLevel * 2;
    const successRate = Math.min(85, baseSuccessRate + skillBonus);
    const isSuccessful = session.skillCheck <= successRate;
    
    console.log(`[ResourceSystem] Gathering result: ${isSuccessful ? 'SUCCESS' : 'FAIL'} (roll: ${session.skillCheck}, needed: <=${successRate})`);
=======
    // MVP: guarantee success so visuals/inventory are deterministic
    const isSuccessful = true;
>>>>>>> a78b63b2

    if (isSuccessful) {
      // Determine drops
      const dropTableKey = `${resource.type}_normal`;
      console.log(`[ResourceSystem] Looking for drop table: ${dropTableKey}`);
      console.log(`[ResourceSystem] Available drop tables:`, Array.from(this.RESOURCE_DROPS.keys()));
      
      const dropTable = this.RESOURCE_DROPS.get(dropTableKey);
      if (dropTable) {
        console.log(`[ResourceSystem] Found drop table with ${dropTable.length} drops`);
        for (const drop of dropTable) {
<<<<<<< HEAD
          const dropRoll = Math.random();
          console.log(`[ResourceSystem] Drop chance roll: ${dropRoll} vs ${drop.chance}`);
          
          if (dropRoll <= drop.chance) {
            console.log(`[ResourceSystem] 🎁 Dropping item: ${drop.itemName} (${drop.itemId})`);
            
            // Add item to player inventory
=======
          if (Math.random() <= drop.chance) {
            // Add item to player inventory (emit with raw player id string for DB consistency)
>>>>>>> a78b63b2
            this.emitTypedEvent(EventType.INVENTORY_ITEM_ADDED, {
              playerId: (playerId as unknown as string),
              item: {
                id: `inv_${playerId}_${Date.now()}_${drop.itemId}`,
                itemId: drop.itemId,
                quantity: drop.quantity,
                slot: -1, // Let system find empty slot
                metadata: null
              }
            });
            
            console.log(`[ResourceSystem] ✅ INVENTORY_ITEM_ADDED event emitted for ${drop.itemId}`);

            // Reward chat line
            this.emitTypedEvent(EventType.UI_MESSAGE, {
              playerId: (playerId as unknown as string),
              message: `You receive ${drop.quantity}x ${drop.itemName}.`,
              type: 'success'
            });
            this.sendChat((playerId as unknown as string), `You receive ${drop.quantity}x ${drop.itemName}.`);

            // Award XP and check for level up (reactive pattern)
            this.emitTypedEvent(EventType.SKILLS_XP_GAINED, {
              playerId: playerId,
              skill: resource.skillRequired,
              amount: drop.xpAmount
            });

            // Skills system will listen to XP_GAINED and emit SKILLS_UPDATED reactively

            const actionName = resource.skillRequired === 'woodcutting' ? 'chop down the tree' : 
                               resource.skillRequired === 'fishing' ? 'catch a fish' : 'gather from the resource';
            const resourceName = resource.name || resource.type.replace('_', ' ');
            
            console.log(`[ResourceSystem] ✅ SUCCESS! ${drop.itemName} x${drop.quantity} added to inventory, ${drop.xpAmount} XP gained`);
            
            // Broadcast success message to client
            const network = this.world.network as { send?: (method: string, data: unknown, exclude?: string) => void } | undefined;
            if (network && network.send) {
              network.send('showToast', {
                playerId: playerId,
                message: `You successfully ${actionName}! +${drop.quantity} ${drop.itemName}`,
                type: 'success'
              });
            }

          }
        }
      }

      // Deplete resource temporarily
      resource.isAvailable = false;
      resource.lastDepleted = Date.now();

<<<<<<< HEAD
      console.log(`[ResourceSystem] 🌲→🪵 Resource depleted! Will respawn in ${resource.respawnTime/1000}s`);

      // Emit depletion event so visualization can show stump/depleted state
      this.emitTypedEvent(EventType.RESOURCE_DEPLETED, {
        resourceId: session.resourceId
      });
      
      // Broadcast depletion to all clients for visual updates
      const network = this.world.network as { send?: (method: string, data: unknown) => void } | undefined;
      if (network && network.send) {
        network.send('resourceDepleted', {
          resourceId: session.resourceId
        });
      }
=======
      // Notify clients to swap to stump visual
      this.emitTypedEvent(EventType.RESOURCE_DEPLETED, {
        resourceId: session.resourceId,
        position: resource.position
      });
      this.sendChat((playerId as unknown as string), 'The tree is chopped down.');
>>>>>>> a78b63b2

      // Set respawn timer
      const respawnTimer = setTimeout(() => {
        resource.isAvailable = true;
        resource.lastDepleted = 0;
        
        console.log(`[ResourceSystem] 🌲 Resource respawned: ${session.resourceId}`);
        
        // Emit local event
        this.emitTypedEvent(EventType.RESOURCE_RESPAWNED, {
          resourceId: session.resourceId,
          position: resource.position
        });
        
        // Broadcast to all clients
        const network = this.world.network as { send?: (method: string, data: unknown) => void } | undefined;
        if (network && network.send) {
          network.send('resourceRespawned', {
            resourceId: session.resourceId,
            position: resource.position
          });
        }
      }, resource.respawnTime);

      this.respawnTimers.set(session.resourceId, respawnTimer);

    } else {
      // Failed attempt
      const actionName = resource.skillRequired === 'woodcutting' ? 'chop the tree' : 
                         resource.skillRequired === 'fishing' ? 'catch anything' : 'gather';
      
      console.log(`[ResourceSystem] ❌ FAILED! Skill check ${session.skillCheck} > ${successRate}`);
      
      // Broadcast failure message to client
      const network = this.world.network as { send?: (method: string, data: unknown, exclude?: string) => void } | undefined;
      if (network && network.send) {
        network.send('showToast', {
          playerId: playerId,
          message: `You fail to ${actionName}.`,
          type: 'info'
        });
      }

    }

    // Emit gathering completed event
    this.emitTypedEvent(EventType.RESOURCE_GATHERING_COMPLETED, {
      playerId: playerId,
      resourceId: session.resourceId,
      successful: isSuccessful,
      skill: resource.skillRequired
    });
<<<<<<< HEAD
    
    // Broadcast completion to all clients for UI updates
    const network = this.world.network as { send?: (method: string, data: unknown, exclude?: string) => void } | undefined;
    if (network && network.send) {
      network.send('gatheringComplete', {
        playerId: playerId,
        resourceId: session.resourceId,
        successful: isSuccessful
      });
    }
=======

    // Ensure immediate persistence after successful gather (durability before refresh)
    try {
      if (isSuccessful) {
        const db = (this.world.getSystem?.('rpg-database') as unknown) as { savePlayerInventory?: (pid: string, items: Array<{ itemId: string; quantity: number; slotIndex: number; metadata: null }>) => void; savePlayer?: (pid: string, data: { coins: number }) => void } | undefined;
        const invSys = this.world.getSystem?.('rpg-inventory') as unknown as { getInventoryData?: (pid: string) => { items: Array<{ slot: number; itemId: string; quantity: number }>; coins: number } } | undefined;
        const pid = (playerId as unknown as string);
        if (db && typeof db.savePlayerInventory === 'function' && invSys && typeof invSys.getInventoryData === 'function') {
          const data = invSys.getInventoryData(pid);
          const rows = data.items.map(i => ({ itemId: i.itemId, quantity: i.quantity, slotIndex: i.slot, metadata: null as null }));
          db.savePlayerInventory(pid, rows);
          if (typeof db.savePlayer === 'function') db.savePlayer(pid, { coins: data.coins });
        }
      }
    } catch {}
>>>>>>> a78b63b2
  }

  /**
   * Get all resources for testing/debugging
   */
  getAllResources(): Resource[] {
    return Array.from(this.resources.values());
  }

  /**
   * Get resources by type
   */
  getResourcesByType(type: string): Resource[] {
    return this.getAllResources().filter(resource => resource.type === type);
  }

  /**
   * Get resource by ID
   */
  getResource(resourceId: string): Resource | undefined {
    return this.resources.get(createResourceID(resourceId));
  }

  /**
   * Cleanup when system is destroyed
   */
  destroy(): void {
    // Clear all active gathering sessions
    this.activeGathering.clear();
    
    // Clear all respawn timers to prevent memory leaks
    for (const timer of this.respawnTimers.values()) {
      clearTimeout(timer);
    }
    this.respawnTimers.clear();
    
    // Clear all resource data
    this.resources.clear();
    
    // Call parent cleanup
    super.destroy();
  }
}<|MERGE_RESOLUTION|>--- conflicted
+++ resolved
@@ -45,11 +45,7 @@
   private readonly RESOURCE_DROPS = new Map<string, ResourceDrop[]>([
     ['tree_normal', [
       {
-<<<<<<< HEAD
-        itemId: 'logs', // Use string ID that matches items.ts
-=======
         itemId: 'logs', // Use canonical item id from items.ts
->>>>>>> a78b63b2
         itemName: 'Logs',
         quantity: 1,
         chance: 1.0, // Always get logs
@@ -95,12 +91,15 @@
     // Set up type-safe event subscriptions for resource management
     this.subscribe<{ spawnPoints: TerrainResourceSpawnPoint[] }>(EventType.RESOURCE_SPAWN_POINTS_REGISTERED, (data) => this.registerTerrainResources(data));
     // Bridge gather click -> start gathering with player position
-    this.subscribe<{ playerId: string; resourceId: string }>(EventType.RESOURCE_GATHER, (data) => {
-      const player = this.world.getPlayer?.(data.playerId);
-      const playerPosition = player && (player as { position?: { x: number; y: number; z: number } }).position
-        ? (player as { position: { x: number; y: number; z: number } }).position
-        : { x: 0, y: 0, z: 0 };
-      console.log('[ResourceSystem] RESOURCE_GATHER received', data.playerId, data.resourceId);
+    this.subscribe<{ playerId: string; resourceId: string; playerPosition?: { x: number; y: number; z: number } }>(EventType.RESOURCE_GATHER, (data) => {
+      // Use provided playerPosition or fallback to getting it from player entity
+      const playerPosition = data.playerPosition || (() => {
+        const player = this.world.getPlayer?.(data.playerId);
+        return player && (player as { position?: { x: number; y: number; z: number } }).position
+          ? (player as { position: { x: number; y: number; z: number } }).position
+          : { x: 0, y: 0, z: 0 };
+      })();
+      console.log('[ResourceSystem] RESOURCE_GATHER received', data.playerId, data.resourceId, 'at position', playerPosition);
       this.startGathering({ playerId: data.playerId, resourceId: data.resourceId, playerPosition });
     });
     
@@ -390,68 +389,25 @@
     const playerId = createPlayerID(data.playerId);
     const resourceId = createResourceID(data.resourceId);
     
-<<<<<<< HEAD
     console.log(`[ResourceSystem] 🌲 SERVER startGathering for player ${data.playerId} on resource ${data.resourceId}`);
     
+    // Try to find the resource with multiple fallback strategies
     let resource = this.resources.get(resourceId);
     
-    // If resource doesn't exist on server, create it on-demand from client data
-    // This handles the case where server doesn't have TerrainSystem
+    // Fallback 1: Try to derive ID by rounding position keys if a mismatch happens
     if (!resource) {
-      console.log(`[ResourceSystem] 📝 Resource not found, creating on-demand: ${data.resourceId}`);
-      
-      // Infer resource type from ID
-      let resourceType: 'tree' | 'fishing_spot' | 'ore' | 'herb_patch' = 'tree';
-      let skillRequired = 'woodcutting';
-      let toolRequired = 'bronze_hatchet';
-      let respawnTime = 60000;
-      
-      if (data.resourceId.includes('fish')) {
-        resourceType = 'fishing_spot';
-        skillRequired = 'fishing';
-        toolRequired = 'fishing_rod';
-        respawnTime = 30000;
-      } else if (data.resourceId.includes('ore') || data.resourceId.includes('rock')) {
-        resourceType = 'ore';
-        skillRequired = 'mining';
-        toolRequired = 'bronze_pickaxe';
-        respawnTime = 120000;
-      } else if (data.resourceId.includes('herb')) {
-        resourceType = 'herb_patch';
-        skillRequired = 'herbalism';
-        toolRequired = '';
-        respawnTime = 45000;
-      }
-      
-      resource = {
-        id: data.resourceId,
-        type: resourceType,
-        name: resourceType.replace('_', ' ').replace(/\b\w/g, l => l.toUpperCase()),
-        position: data.playerPosition, // Use player position as approximation
-        skillRequired,
-        levelRequired: 1,
-        toolRequired,
-        respawnTime,
-        isAvailable: true,
-        lastDepleted: 0,
-        drops: this.RESOURCE_DROPS.get(`${resourceType}_normal`) || []
-      };
-      
-      this.resources.set(resourceId, resource);
-      console.log(`[ResourceSystem] ✅ Created on-demand resource: ${resource.id} (${resource.type})`);
-=======
-    let resource = this.resources.get(resourceId);
-    if (!resource) {
-      // Try to derive ID by rounding position keys if a mismatch happens
-      // Accept IDs that match the pattern type_x_z
       for (const r of this.resources.values()) {
         const derived = `${r.type}_${Math.round(r.position.x)}_${Math.round(r.position.z)}`;
-        if (derived === (data.resourceId || '')) { resource = r; break; }
-      }
-    }
-
+        if (derived === (data.resourceId || '')) { 
+          resource = r; 
+          console.log(`[ResourceSystem] Matched resource by derived ID: ${derived}`);
+          break; 
+        }
+      }
+    }
+
+    // Fallback 2: Pick nearest available resource to the player's position
     if (!resource) {
-      // Final robust fallback: pick nearest available resource to the player's position
       let nearest: Resource | null = null;
       let nearestDist = Infinity;
       for (const r of this.resources.values()) {
@@ -467,6 +423,7 @@
         resource = nearest;
       } else {
         console.warn('[ResourceSystem] Resource not found for id', data.resourceId, 'available ids:', Array.from(this.resources.keys()).slice(0, 10));
+        this.sendChat(data.playerId, `Resource not found. Please try again.`);
         this.emitTypedEvent(EventType.UI_MESSAGE, {
           playerId: data.playerId,
           message: `Resource not found: ${data.resourceId}`,
@@ -474,7 +431,6 @@
         });
         return;
       }
->>>>>>> a78b63b2
     }
 
     // Check if resource is available
@@ -487,26 +443,12 @@
       return;
     }
 
-    // If player is already gathering, replace session with the latest request
-    if (this.activeGathering.has(playerId)) {
-      this.activeGathering.delete(playerId);
-    }
-
-    // Distance check is relaxed in dev: allow starting and rely on movement + proximity before completion
-    // const distance = calculateDistance(data.playerPosition, resource.position);
-    // if (distance > 2) {
-    //   this.emitTypedEvent(EventType.UI_MESSAGE, {
-    //     playerId: data.playerId,
-    //     message: `You need to be closer to the ${resource.type.replace('_', ' ')}.`,
-    //     type: 'error'
-    //   });
-    //   return;
-    // }
-
-    // Immediate start (no inventory gate). Tools can modify success rates later.
+    // Check player skill level (reactive pattern)
     const cachedSkills = this.playerSkills.get(data.playerId);
     const skillLevel = cachedSkills?.[resource.skillRequired]?.level ?? 1;
+    
     if (resource.levelRequired !== undefined && skillLevel < resource.levelRequired) {
+      this.sendChat(data.playerId, `You need level ${resource.levelRequired} ${resource.skillRequired} to use this resource.`);
       this.emitTypedEvent(EventType.UI_MESSAGE, {
         playerId: data.playerId,
         message: `You need level ${resource.levelRequired} ${resource.skillRequired} to use this resource.`,
@@ -515,43 +457,48 @@
       return;
     }
 
-<<<<<<< HEAD
-    // Check player skill level (reactive pattern)
-    const cachedSkills = this.playerSkills.get(data.playerId);
-    const skillLevel = cachedSkills?.[resource.skillRequired]?.level ?? 1;
-    
-    if (resource.levelRequired !== undefined && skillLevel < resource.levelRequired) {
-      this.emitTypedEvent(EventType.UI_MESSAGE, {
-        playerId: data.playerId,
-        message: `You need level ${resource.levelRequired} ${resource.skillRequired} to use this resource.`,
-        type: 'error'
-      });
-      return;
-    }
-
     // TODO: Add proper tool check via inventory system query (not callback)
     // For now, skip tool check to get gathering working
     // Tools will be checked later when we have proper inventory queries
 
-    // Start gathering process
-    const skillCheck = Math.random() * 100; // Will determine success
-    const gatheringSession = {
-      playerId: playerId,
-      resourceId: resourceId,
+    // If player is already gathering, replace session with the latest request
+    if (this.activeGathering.has(playerId)) {
+      this.activeGathering.delete(playerId);
+    }
+
+    // Start RS-like timed gathering session
+    const actionName = resource.skillRequired === 'woodcutting' ? 'chopping' : 
+                       (resource.skillRequired === 'fishing' ? 'fishing' : 'gathering');
+    const resourceName = resource.name || resource.type.replace('_', ' ');
+    const skillCheck = Math.floor(Math.random() * 100);
+    const gatheringDuration = Math.max(3000, Math.min(5000, 5000 - (skillCheck * 20))); // 3-5 seconds
+    
+    console.log(`[ResourceSystem] ✅ Gathering started! Player ${data.playerId} ${actionName} ${resourceName} for ${gatheringDuration/1000}s (skill check: ${skillCheck})`);
+    
+    // Create timed session
+    this.activeGathering.set(playerId, {
+      playerId,
+      resourceId: createResourceID(resource.id),
       startTime: Date.now(),
       skillCheck
-    };
-
-    this.activeGathering.set(playerId, gatheringSession);
-
-    const actionName = resource.skillRequired === 'woodcutting' ? 'chopping' : 
-                       resource.skillRequired === 'fishing' ? 'fishing' : 'gathering';
-    const resourceName = resource.name || resource.type.replace('_', ' ');
-    const gatheringDuration = 5000 - (skillCheck * 20); // 3-5 seconds
-    
-    console.log(`[ResourceSystem] ✅ Gathering started! Player ${data.playerId} ${actionName} ${resourceName} for ${gatheringDuration/1000}s (skill check: ${skillCheck})`);
-    
-    // Broadcast toast to client
+    });
+
+    // Emit gathering started event
+    this.emitTypedEvent(EventType.RESOURCE_GATHERING_STARTED, {
+      playerId: data.playerId,
+      resourceId: resource.id,
+      skill: resource.skillRequired
+    });
+    
+    // Send feedback to player via chat and UI
+    this.sendChat(data.playerId, `You start ${actionName}...`);
+    this.emitTypedEvent(EventType.UI_MESSAGE, {
+      playerId: data.playerId,
+      message: `You start ${actionName} the ${resourceName.toLowerCase()}...`,
+      type: 'info'
+    });
+    
+    // Broadcast toast to client via network
     const network = this.world.network as { send?: (method: string, data: unknown, exclude?: string) => void } | undefined;
     if (network && network.send) {
       network.send('showToast', {
@@ -560,31 +507,6 @@
         type: 'info'
       });
     }
-=======
-    // Start RS-like timed session; reward and deplete on completion only
-    const actionName = resource.skillRequired === 'woodcutting' ? 'chopping' : (resource.skillRequired === 'fishing' ? 'fishing' : 'gathering');
-    console.log('[ResourceSystem] Gathering started on', resource.id, 'for player', data.playerId)
-    this.emitTypedEvent(EventType.RESOURCE_GATHERING_STARTED, {
-      playerId: data.playerId,
-      resourceId: resource.id,
-      skill: resource.skillRequired
-    });
-    this.emitTypedEvent(EventType.UI_MESSAGE, {
-      playerId: data.playerId,
-      message: `You start ${actionName}...`,
-      type: 'info'
-    });
-    this.sendChat(data.playerId, `You start ${actionName}...`);
-
-    // Create/replace timed session
-    const skillCheck = Math.floor(Math.random() * 100);
-    this.activeGathering.set(playerId, {
-      playerId,
-      resourceId: createResourceID(resource.id),
-      startTime: Date.now(),
-      skillCheck
-    });
->>>>>>> a78b63b2
   }
 
   private stopGathering(data: { playerId: string }): void {
@@ -615,29 +537,20 @@
     for (const [playerId, session] of this.activeGathering.entries()) {
       const resource = this.resources.get(session.resourceId);
       if (!resource?.isAvailable) {
-<<<<<<< HEAD
-        console.log(`[ResourceSystem] Resource ${session.resourceId} not available, canceling gathering`);
-=======
+        console.log(`[ResourceSystem] Resource ${session.resourceId} not available, completing gathering immediately`);
         // If resource became unavailable, complete the session immediately (client will see stump)
         this.completeGathering(playerId, session);
->>>>>>> a78b63b2
         completedSessions.push(playerId);
         continue;
       }
 
-<<<<<<< HEAD
-      // Check if gathering time is complete (3-5 seconds based on skill)
-      const gatheringTime = 5000 - (session.skillCheck * 20); // 3-5 seconds based on skill check
-      const elapsed = now - session.startTime;
-      
-      if (elapsed >= gatheringTime) {
-        console.log(`[ResourceSystem] ⏰ Gathering time complete! Elapsed: ${elapsed}ms, Required: ${gatheringTime}ms`);
-=======
       // Check if gathering time is complete (3-5 seconds based on skill). Clamp to [3000, 5000]
       const raw = 5000 - (session.skillCheck * 20);
       const gatheringTime = Math.max(3000, Math.min(5000, raw));
-      if (now - session.startTime >= gatheringTime) {
->>>>>>> a78b63b2
+      const elapsed = now - session.startTime;
+      
+      if (elapsed >= gatheringTime) {
+        console.log(`[ResourceSystem] ⏰ Gathering time complete! Elapsed: ${elapsed}ms, Required: ${gatheringTime}ms`);
         this.completeGathering(playerId, session);
         completedSessions.push(playerId);
       } else if (Math.floor(elapsed / 1000) !== Math.floor((elapsed - 500) / 1000)) {
@@ -655,39 +568,35 @@
   private completeGathering(playerId: PlayerID, session: { playerId: PlayerID; resourceId: ResourceID; startTime: number; skillCheck: number }): void {
     const resource = this.resources.get(session.resourceId)!;
 
-<<<<<<< HEAD
     console.log(`[ResourceSystem] completeGathering called for resource ${session.resourceId}`);
-=======
-    // Proximity/cancel check
+
+    // Proximity/cancel check - player must still be near the resource
     const p = this.world.getPlayer?.(playerId as unknown as string);
     const playerPos = p && (p as { position?: { x: number; y: number; z: number } }).position
       ? (p as { position: { x: number; y: number; z: number } }).position
       : null;
-    if (!playerPos || calculateDistance(playerPos, resource.position) > 3.0) {
+    if (!playerPos || calculateDistance(playerPos, resource.position) > 4.0) {
+      console.log(`[ResourceSystem] Player moved too far away, canceling gathering`);
       this.emitTypedEvent(EventType.RESOURCE_GATHERING_STOPPED, {
         playerId: playerId as unknown as string,
         resourceId: session.resourceId
       });
       return;
     }
->>>>>>> a78b63b2
 
     // Calculate success based on skill level and random check (reactive pattern)
     const cachedSkills = this.playerSkills.get(playerId);
     const skillLevel = cachedSkills?.[resource.skillRequired]?.level ?? 1;
     
     // Success rate: base 60% + skill level * 2% (max ~85% at high levels)
-<<<<<<< HEAD
+    // For MVP, guarantee success for deterministic testing, but keep the logic for later
     const baseSuccessRate = 60;
     const skillBonus = skillLevel * 2;
     const successRate = Math.min(85, baseSuccessRate + skillBonus);
-    const isSuccessful = session.skillCheck <= successRate;
-    
-    console.log(`[ResourceSystem] Gathering result: ${isSuccessful ? 'SUCCESS' : 'FAIL'} (roll: ${session.skillCheck}, needed: <=${successRate})`);
-=======
-    // MVP: guarantee success so visuals/inventory are deterministic
-    const isSuccessful = true;
->>>>>>> a78b63b2
+    const isSuccessful = true; // MVP: always succeed for testing
+    // const isSuccessful = session.skillCheck <= successRate; // Future: enable skill-based success
+    
+    console.log(`[ResourceSystem] Gathering result: ${isSuccessful ? 'SUCCESS' : 'FAIL'} (roll: ${session.skillCheck}, needed: <=${successRate})`)
 
     if (isSuccessful) {
       // Determine drops
@@ -699,18 +608,13 @@
       if (dropTable) {
         console.log(`[ResourceSystem] Found drop table with ${dropTable.length} drops`);
         for (const drop of dropTable) {
-<<<<<<< HEAD
           const dropRoll = Math.random();
           console.log(`[ResourceSystem] Drop chance roll: ${dropRoll} vs ${drop.chance}`);
           
           if (dropRoll <= drop.chance) {
             console.log(`[ResourceSystem] 🎁 Dropping item: ${drop.itemName} (${drop.itemId})`);
             
-            // Add item to player inventory
-=======
-          if (Math.random() <= drop.chance) {
             // Add item to player inventory (emit with raw player id string for DB consistency)
->>>>>>> a78b63b2
             this.emitTypedEvent(EventType.INVENTORY_ITEM_ADDED, {
               playerId: (playerId as unknown as string),
               item: {
@@ -724,14 +628,6 @@
             
             console.log(`[ResourceSystem] ✅ INVENTORY_ITEM_ADDED event emitted for ${drop.itemId}`);
 
-            // Reward chat line
-            this.emitTypedEvent(EventType.UI_MESSAGE, {
-              playerId: (playerId as unknown as string),
-              message: `You receive ${drop.quantity}x ${drop.itemName}.`,
-              type: 'success'
-            });
-            this.sendChat((playerId as unknown as string), `You receive ${drop.quantity}x ${drop.itemName}.`);
-
             // Award XP and check for level up (reactive pattern)
             this.emitTypedEvent(EventType.SKILLS_XP_GAINED, {
               playerId: playerId,
@@ -746,8 +642,16 @@
             const resourceName = resource.name || resource.type.replace('_', ' ');
             
             console.log(`[ResourceSystem] ✅ SUCCESS! ${drop.itemName} x${drop.quantity} added to inventory, ${drop.xpAmount} XP gained`);
+
+            // Send feedback to player via multiple channels
+            this.sendChat((playerId as unknown as string), `You receive ${drop.quantity}x ${drop.itemName}.`);
+            this.emitTypedEvent(EventType.UI_MESSAGE, {
+              playerId: (playerId as unknown as string),
+              message: `You receive ${drop.quantity}x ${drop.itemName}.`,
+              type: 'success'
+            });
             
-            // Broadcast success message to client
+            // Broadcast success message to client via network
             const network = this.world.network as { send?: (method: string, data: unknown, exclude?: string) => void } | undefined;
             if (network && network.send) {
               network.send('showToast', {
@@ -765,29 +669,23 @@
       resource.isAvailable = false;
       resource.lastDepleted = Date.now();
 
-<<<<<<< HEAD
       console.log(`[ResourceSystem] 🌲→🪵 Resource depleted! Will respawn in ${resource.respawnTime/1000}s`);
 
-      // Emit depletion event so visualization can show stump/depleted state
-      this.emitTypedEvent(EventType.RESOURCE_DEPLETED, {
-        resourceId: session.resourceId
-      });
-      
-      // Broadcast depletion to all clients for visual updates
-      const network = this.world.network as { send?: (method: string, data: unknown) => void } | undefined;
-      if (network && network.send) {
-        network.send('resourceDepleted', {
-          resourceId: session.resourceId
-        });
-      }
-=======
       // Notify clients to swap to stump visual
       this.emitTypedEvent(EventType.RESOURCE_DEPLETED, {
         resourceId: session.resourceId,
         position: resource.position
       });
       this.sendChat((playerId as unknown as string), 'The tree is chopped down.');
->>>>>>> a78b63b2
+      
+      // Broadcast depletion to all clients for visual updates
+      const network = this.world.network as { send?: (method: string, data: unknown) => void } | undefined;
+      if (network && network.send) {
+        network.send('resourceDepleted', {
+          resourceId: session.resourceId,
+          position: resource.position
+        });
+      }
 
       // Set respawn timer
       const respawnTimer = setTimeout(() => {
@@ -821,6 +719,8 @@
       
       console.log(`[ResourceSystem] ❌ FAILED! Skill check ${session.skillCheck} > ${successRate}`);
       
+      this.sendChat((playerId as unknown as string), `You fail to ${actionName}.`);
+      
       // Broadcast failure message to client
       const network = this.world.network as { send?: (method: string, data: unknown, exclude?: string) => void } | undefined;
       if (network && network.send) {
@@ -840,18 +740,16 @@
       successful: isSuccessful,
       skill: resource.skillRequired
     });
-<<<<<<< HEAD
     
     // Broadcast completion to all clients for UI updates
-    const network = this.world.network as { send?: (method: string, data: unknown, exclude?: string) => void } | undefined;
-    if (network && network.send) {
-      network.send('gatheringComplete', {
+    const network2 = this.world.network as { send?: (method: string, data: unknown, exclude?: string) => void } | undefined;
+    if (network2 && network2.send) {
+      network2.send('gatheringComplete', {
         playerId: playerId,
         resourceId: session.resourceId,
         successful: isSuccessful
       });
     }
-=======
 
     // Ensure immediate persistence after successful gather (durability before refresh)
     try {
@@ -867,7 +765,6 @@
         }
       }
     } catch {}
->>>>>>> a78b63b2
   }
 
   /**
