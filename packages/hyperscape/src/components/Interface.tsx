import { useCallback, useEffect, useState } from 'react'
import { EventType } from '../types/events'
// import { getTypedWorld } from '../../types/typed-world'
import {
  DamageNumber,
  EquipmentSlotName,
  InventoryItem,
  PlayerStats,
  BankEntityData,
  BankItem,
  StoreData,
  World,
  PlayerEquipmentItems
} from '../types/core'
import { InteractionHandler } from './InteractionHandler'
import { ResourceContextMenu } from '../client/components/ResourceContextMenu'

// No local interfaces - use shared types with proper type assertions

// Helper to get item display properties
const getItemDisplayProps = (item: InventoryItem | null): { name: string; type?: string } => {
  if (!item) return { name: 'Empty', type: undefined }
  // For now, we'll use the itemId as the name since InventoryItem doesn't have name/type
  // In a real implementation, this would look up the full item data from the item registry
  return {
    name: item.itemId,
    type: undefined // Type would come from the full item data lookup
  }
}

export function Interface({ world }: { world: World }) {
  // Extended player stats to include UI-specific fields
  const [playerStats, setPlayerStats] = useState<PlayerStats & {
    id: string
    name: string
    stamina: number
    maxStamina: number
    xp: number
    maxXp: number
    coins: number
    combatStyle: 'attack' | 'strength' | 'defense' | 'ranged'
  } | null>(null)
  const [inventory, setInventory] = useState<InventoryItem[]>([])
  const [equipment, setEquipment] = useState<PlayerEquipmentItems | null>(null)
  const [showInventory, setShowInventory] = useState(false)
  const [showBank, setShowBank] = useState(false)
  const [showStore, setShowStore] = useState(false)
  const [showSkills, setShowSkills] = useState(false)
  const [bankData, setBankData] = useState<BankEntityData & { items: BankItem[] } | null>(null)
  const [storeData, setStoreData] = useState<StoreData | null>(null)
  const [contextMenu, setContextMenu] = useState<{
    x: number
    y: number
    itemId: string
    actions: string[]
  } | null>(null)
  const [resourceContextMenu, setResourceContextMenu] = useState<{
    visible: boolean
    position: { x: number; y: number }
    actions: Array<{ id: string; label: string; icon?: string; enabled: boolean; onClick: () => void }>
    targetId: string
    targetType: string
  }>({
    visible: false,
    position: { x: 0, y: 0 },
    actions: [],
    targetId: '',
    targetType: ''
  })
  const [damageNumbers, setDamageNumbers] = useState<DamageNumber[]>([])

  useEffect(() => {
    const localPlayer = world.getPlayer()
    if (!localPlayer) return

    // Handle UI updates
    const handleUIUpdate = (data: unknown) => {
      const update = data as {
        playerId: string
        component: 'player' | 'health' | 'inventory' | 'equipment' | 'bank' | 'store'
        data: unknown
      }
      if (update.playerId !== localPlayer.id) return

      switch (update.component) {
        case 'player':
        case 'health': {
          const playerData = update.data as PlayerStats & {
            id: string
            name: string
            stamina: number
            maxStamina: number
            xp: number
            maxXp: number
            coins: number
            combatStyle: 'attack' | 'strength' | 'defense' | 'ranged'
          }
          setPlayerStats(playerData)
          break
        }
        case 'inventory': {
          const inventoryData = update.data as { items: InventoryItem[] }
          setInventory(inventoryData.items || [])
          break
        }
        case 'equipment': {
          const equipmentData = update.data as { equipment: PlayerEquipmentItems }
          setEquipment(equipmentData.equipment || null)
          break
        }
        case 'bank': {
          const bankData = update.data as BankEntityData & { isOpen: boolean; items: BankItem[] }
          if (bankData.isOpen) {
            setBankData(bankData)
            setShowBank(true)
          } else {
            setShowBank(false)
          }
          break
        }
      }
    }

    // Handle specific events
    const handleStatsUpdate = (rawData: unknown) => {
      const data = rawData as Partial<PlayerStats & {
        id: string
        name: string
        stamina: number
        maxStamina: number
        xp: number
        maxXp: number
        coins: number
        combatStyle: 'attack' | 'strength' | 'defense' | 'ranged'
      }> & { playerId: string }
      if (data.playerId !== localPlayer.id) return
      setPlayerStats(prev => prev ? { ...prev, ...data } : null)
    }

    const handleInventoryUpdate = (rawData: unknown) => {
      const data = rawData as { playerId: string; items: InventoryItem[] }
      if (data.playerId !== localPlayer.id) return
      setInventory(data.items || [])
    }

    const handleEquipmentUpdate = (rawData: unknown) => {
              const data = rawData as { playerId: string; equipment: PlayerEquipmentItems }
      if (data.playerId !== localPlayer.id) return
      setEquipment(data.equipment)
    }

    const handleBankOpen = (rawData: unknown) => {
              const data = rawData as BankEntityData & { playerId: string; items: BankItem[] }
      if (data.playerId !== localPlayer.id) return
      setBankData(data)
      setShowBank(true)
    }

    const handleBankClose = (rawData: unknown) => {
      const data = rawData as { playerId: string }
      if (data.playerId !== localPlayer.id) return
      setShowBank(false)
      setBankData(null)
    }

    const handleStoreOpen = (rawData: unknown) => {
      const data = rawData as StoreData & { playerId: string }
      if (data.playerId !== localPlayer.id) return
      setStoreData(data)
      setShowStore(true)
    }

    const handleStoreClose = (rawData: unknown) => {
      const data = rawData as { playerId: string }
      if (data.playerId !== localPlayer.id) return
      setShowStore(false)
      setStoreData(null)
    }

    // Open panes from global UI events (RS-style sidebar tabs)
    const handleOpenPane = (raw: unknown) => {
      const data = raw as { pane?: string | null }
      if (!data) return
      switch (data.pane) {
        case 'skills':
          // handled by Sidebar unified panel
          setShowSkills(false)
          break
        case 'inventory':
          // handled by Sidebar unified panel
          setShowInventory(false)
          break
        case 'prefs':
          // handled by Sidebar; nothing to do here
          break
        case null:
        case 'close':
          setShowSkills(false)
          setShowInventory(false)
          break
      }
    }

    const handleContextMenu = (rawData: unknown) => {
      const data = rawData as {
        x: number
        y: number
        itemId: string
        actions: string[]
        playerId: string
      }
      if (data.playerId !== localPlayer.id) return
      setContextMenu({
        x: data.x,
        y: data.y,
        itemId: data.itemId,
        actions: data.actions
      })
    }

    const handleResourceMenu = (rawData: unknown) => {
      const data = rawData as {
        playerId: string
        type?: 'context'
        position?: { x: number; y: number }
        actions?: Array<{ id: string; label: string; icon?: string; enabled: boolean; onClick: () => void }>
        targetId?: string
        targetType?: 'resource'
      }
      
      if (data.playerId !== localPlayer.id) return
      
      // Check if this is a resource context menu
      if (data.type === 'context' && data.targetType === 'resource' && data.actions && data.position) {
        setResourceContextMenu({
          visible: true,
          position: data.position,
          actions: data.actions,
          targetId: data.targetId || '',
          targetType: data.targetType
        })
        // Close regular context menu if open
        setContextMenu(null)
      }
    }

    const handleCombatEvent = (rawData: unknown) => {
      const data = rawData as { damage?: number; amount?: number; type?: string; x?: number; y?: number }
      // Add damage numbers for combat events
      if (data.damage !== undefined || data.type) {
        // Determine the type based on the data
        let damageType: 'damage' | 'heal' | 'xp' | 'miss' = 'damage';
        if (data.type && ['damage', 'heal', 'xp', 'miss'].includes(data.type)) {
          damageType = data.type as 'damage' | 'heal' | 'xp' | 'miss';
        } else if (data.damage !== undefined) {
          damageType = data.damage > 0 ? 'damage' : 'heal';
        }
        
        const newDamageNumber: DamageNumber = {
          id: `${Date.now()}-${Math.random()}`,
          value: data.damage || data.amount || 0,
          type: damageType,
          position: {
            x: (data.x || Math.random() * window.innerWidth * 0.5) + window.innerWidth * 0.25,
            y: (data.y || Math.random() * window.innerHeight * 0.5) + window.innerHeight * 0.25,
            z: 0
          },
          timestamp: Date.now(),
        }
        
        setDamageNumbers(prev => [...prev, newDamageNumber])
        
        // Remove damage number after animation
        setTimeout(() => {
          setDamageNumbers(prev => prev.filter(num => num.id !== newDamageNumber.id))
        }, 2000)
      }
    }

    // Subscribe to events
    const typedWorld = world
    typedWorld.on(EventType.UI_UPDATE, handleUIUpdate)
    typedWorld.on(EventType.STATS_UPDATE, handleStatsUpdate)
    typedWorld.on(EventType.INVENTORY_UPDATED, handleInventoryUpdate)
    typedWorld.on(EventType.UI_EQUIPMENT_UPDATE, handleEquipmentUpdate)
    typedWorld.on(EventType.BANK_OPEN, handleBankOpen)
    typedWorld.on(EventType.BANK_CLOSE, handleBankClose)
    // Removed BANK_INTERFACE_UPDATE - UI updates reactively to BANK_DEPOSIT_SUCCESS/BANK_WITHDRAW_SUCCESS
    typedWorld.on(EventType.STORE_OPEN, handleStoreOpen)
    typedWorld.on(EventType.STORE_CLOSE, handleStoreClose)
    // Removed STORE_INTERFACE_UPDATE - UI updates reactively to STORE_BUY/STORE_SELL events
    typedWorld.on(EventType.UI_CONTEXT_MENU, handleContextMenu)
<<<<<<< HEAD
    typedWorld.on(EventType.UI_OPEN_MENU, handleResourceMenu)
    typedWorld.on(EventType.UI_CLOSE_MENU, () => {
      setResourceContextMenu({ visible: false, position: { x: 0, y: 0 }, actions: [], targetId: '', targetType: '' })
    })
=======
    typedWorld.on(EventType.UI_OPEN_PANE, handleOpenPane)
>>>>>>> 8848043d
    typedWorld.on(EventType.COMBAT_DAMAGE_DEALT, handleCombatEvent)
    typedWorld.on(EventType.COMBAT_HEAL, handleCombatEvent)
    typedWorld.on(EventType.SKILLS_XP_GAINED, handleCombatEvent)
    typedWorld.on(EventType.COMBAT_MISS, handleCombatEvent)

    // Keyboard shortcuts
    const control = world.controls?.bind({ priority: 100 }) as {
      keyI?: { onPress: () => void };
      keyB?: { onPress: () => void };
      keyT?: { onPress: () => void };
      keyC?: { onPress: () => void };
      unbind: () => void;
    } | undefined
    if (control) {
      if (control.keyI) {
        control.keyI.onPress = () => setShowInventory(prev => !prev)
      }
    }

    // Request initial data
    typedWorld.emit(EventType.UI_REQUEST, { playerId: localPlayer.id })

    return () => {
      typedWorld.off(EventType.UI_UPDATE, handleUIUpdate)
      typedWorld.off(EventType.STATS_UPDATE, handleStatsUpdate)
      typedWorld.off(EventType.INVENTORY_UPDATED, handleInventoryUpdate)
      typedWorld.off(EventType.UI_EQUIPMENT_UPDATE, handleEquipmentUpdate)
      typedWorld.off(EventType.BANK_OPEN, handleBankOpen)
      typedWorld.off(EventType.BANK_CLOSE, handleBankClose)
      // Removed BANK_INTERFACE_UPDATE listener cleanup
      typedWorld.off(EventType.STORE_OPEN, handleStoreOpen)
      typedWorld.off(EventType.STORE_CLOSE, handleStoreClose)
      // Removed STORE_INTERFACE_UPDATE listener cleanup
      typedWorld.off(EventType.UI_CONTEXT_MENU, handleContextMenu)
<<<<<<< HEAD
      typedWorld.off(EventType.UI_OPEN_MENU, handleResourceMenu)
      typedWorld.off(EventType.UI_CLOSE_MENU, () => {})
=======
      typedWorld.off(EventType.UI_OPEN_PANE, handleOpenPane)
>>>>>>> 8848043d
      typedWorld.off(EventType.COMBAT_DAMAGE_DEALT, handleCombatEvent)
      typedWorld.off(EventType.COMBAT_HEAL, handleCombatEvent)
      typedWorld.off(EventType.SKILLS_XP_GAINED, handleCombatEvent)
      typedWorld.off(EventType.COMBAT_MISS, handleCombatEvent)
      if (control?.unbind) {
        control.unbind()
      }
    }
  }, [world])

  // Update player health from player object directly
  useEffect(() => {
    const interval = setInterval(() => {
      const player = world.getPlayer()
      if (player && player.health !== undefined) {
        setPlayerStats(prev => {
          if (!prev) {
            const defaultEquipment: PlayerEquipmentItems = {
              weapon: null,
              shield: null,
              helmet: null,
              body: null,
              legs: null,
              arrows: null
            }
            return {
              id: player.id || 'player',
              name: player.name || 'Player',
              health: {
                current: Math.floor(player.health.current ?? 100),
                max: 100
              },
              stamina: 100,
              maxStamina: 100,
              level: 1,
              combatLevel: 3,
              xp: 0,
              maxXp: 83,
              coins: 0,
              inCombat: false,
              combatStyle: 'attack' as const,
              equipment: defaultEquipment,
              skills: {
                attack: { level: 1, xp: 0 },
                strength: { level: 1, xp: 0 },
                defense: { level: 1, xp: 0 },
                constitution: { level: 10, xp: 0 },
                ranged: { level: 1, xp: 0 },
                woodcutting: { level: 1, xp: 0 },
                fishing: { level: 1, xp: 0 },
                firemaking: { level: 1, xp: 0 },
                cooking: { level: 1, xp: 0 }
              }
            }
          }
          return {
            ...prev,
            health: {
              current: Math.floor(player.health.current ?? 100),
              max: prev.health?.max || 100
            },
            stamina: prev.stamina || 100,
            maxStamina: prev.maxStamina || 100,
            combatLevel: prev.combatLevel || 3,
            inCombat: prev.inCombat || false,
          }
        })
      }
    }, 100)

    return () => clearInterval(interval)
  }, [world])

  return (
    <>
      {/* HUD removed; replaced by minimap/side panel */}
      {/* Skills now lives in right sidebar panel */}
      {/* Inventory/Equipment panel moved to right sidebar */}
      {showBank && bankData && (
        <Bank
          data={bankData}
          onClose={() => {
            setShowBank(false)
            const player = world.getPlayer()
            if (player) {
              world.emit(EventType.BANK_CLOSE, {
                playerId: player.id,
                bankId: bankData.id,
              })
            }
          }}
          world={world}
        />
      )}
      {showStore && storeData && (
        <StorePanel
          data={storeData}
          onClose={() => {
            setShowStore(false)
            const player = world.getPlayer()
            if (player) {
              world.emit(EventType.STORE_CLOSE, {
                playerId: player.id,
                storeId: storeData.id,
              })
            }
          }}
          world={world}
        />
      )}
      {contextMenu && (
        <ContextMenuPanel
          menu={contextMenu}
          onClose={() => setContextMenu(null)}
          world={world}
        />
      )}
<<<<<<< HEAD
      <ResourceContextMenu
        visible={resourceContextMenu.visible}
        position={resourceContextMenu.position}
        actions={resourceContextMenu.actions}
        targetId={resourceContextMenu.targetId}
        targetType={resourceContextMenu.targetType}
        onClose={() => setResourceContextMenu({ visible: false, position: { x: 0, y: 0 }, actions: [], targetId: '', targetType: '' })}
      />
      <ButtonPanel
        onInventoryClick={() => setShowInventory(!showInventory)}
        showInventory={showInventory}
        world={world}
      />
=======
      {/* ButtonPanel removed; replaced by minimap tabs in Sidebar */}
>>>>>>> 8848043d
      <DamageNumbers damageNumbers={damageNumbers} />
      <InteractionHandler world={world} />
    </>
  )
}
<<<<<<< HEAD

// Button Panel Component (Bottom-Right UI)
function ButtonPanel({
  onInventoryClick,
  showInventory,
  world: _world,
}: {
  onInventoryClick: () => void
  showInventory: boolean
  world: World
}) {
  const buttonStyle = {
    width: '3rem',
    height: '3rem',
    background: 'rgba(11, 10, 21, 0.9)',
    borderWidth: '0.0625rem',
    borderStyle: 'solid',
    borderColor: '#2a2b39',
    borderRadius: '0.375rem',
    color: '#ffffff',
    cursor: 'pointer',
    display: 'flex',
    alignItems: 'center',
    justifyContent: 'center',
    fontSize: '1.25rem',
    fontWeight: 'bold',
    backdropFilter: 'blur(5px)',
    transition: 'all 0.2s ease',
  }

  const activeButtonStyle = {
    ...buttonStyle,
    background: 'rgba(59, 130, 246, 0.8)',
    borderColor: '#3b82f6',
    boxShadow: '0 0 10px rgba(59, 130, 246, 0.5)',
=======
// RuneScape-style Skills Panel
function SkillsPanel({ stats, onClose }: { stats: PlayerStats & {
  id: string
  name: string
  stamina: number
  maxStamina: number
  xp: number
  maxXp: number
  coins: number
  combatStyle: 'attack' | 'strength' | 'defense' | 'ranged'
}; onClose: () => void }) {
  const skills = [
    { key: 'attack', label: 'Attack', icon: '⚔️' },
    { key: 'strength', label: 'Strength', icon: '💪' },
    { key: 'defense', label: 'Defense', icon: '🛡️' },
    { key: 'ranged', label: 'Ranged', icon: '🏹' },
    { key: 'constitution', label: 'Constitution', icon: '❤️' },
    { key: 'woodcutting', label: 'Woodcutting', icon: '🪓' },
    { key: 'fishing', label: 'Fishing', icon: '🎣' },
    { key: 'firemaking', label: 'Firemaking', icon: '🔥' },
    { key: 'cooking', label: 'Cooking', icon: '🍳' },
  ] as const

  const totalLevel = skills.reduce((sum, s) => sum + (stats.skills?.[s.key as keyof typeof stats.skills]?.level ?? 1), 0)

  // Dynamic positioning under minimap
  const [panelPos, setPanelPos] = useState<{ top: number; right: number }>({ top: 96, right: 16 })
  useEffect(() => {
    const compute = () => {
      const mm = document.querySelector('.minimap') as HTMLElement | null
      if (!mm) {
        setPanelPos({ top: 96, right: 16 })
        return
      }
      const rect = mm.getBoundingClientRect()
      const top = rect.bottom + 8
      const right = Math.max(8, window.innerWidth - rect.right + 0)
      setPanelPos({ top, right })
    }
    compute()
    window.addEventListener('resize', compute)
    const id = window.setInterval(compute, 500) // track layout changes
    return () => { window.removeEventListener('resize', compute); window.clearInterval(id) }
  }, [])

  // Hover tooltip with XP and next level
  const [hoverInfo, setHoverInfo] = useState<{ label: string; xp: number; level: number } | null>(null)
  const [mouse, setMouse] = useState<{ x: number; y: number }>({ x: 0, y: 0 })

  const getXpForLevel = (level: number): number => {
    // RuneScape/OSRS XP curve up to 120: standard formula to 99
    let points = 0
    for (let lvl = 1; lvl < level; lvl++) {
      points += Math.floor(lvl + 300 * Math.pow(2, lvl / 7))
    }
    return Math.floor(points / 4)
>>>>>>> 8848043d
  }

  return (
    <div
      className="rpg-skills"
      style={{
        position: 'fixed',
        top: panelPos.top,
        right: panelPos.right,
        width: '17rem',
        background: 'rgba(11, 10, 21, 0.94)',
        border: '0.0625rem solid #2a2b39',
        borderRadius: '0.5rem',
        padding: '0.75rem',
        pointerEvents: 'auto',
        backdropFilter: 'blur(5px)',
        zIndex: 90,
      }}
      onMouseMove={(e) => setMouse({ x: e.clientX, y: e.clientY })}
    >
      <div
        style={{
          display: 'flex',
          justifyContent: 'space-between',
          alignItems: 'center',
          marginBottom: '0.5rem',
        }}
      >
        <h3 style={{ margin: 0, fontSize: '1rem' }}>Skills</h3>
        <button
          onClick={onClose}
          style={{
            background: '#ef4444',
            border: 'none',
            borderRadius: '0.25rem',
            color: 'white',
            padding: '0.25rem 0.5rem',
            cursor: 'pointer',
            fontSize: '0.75rem',
          }}
        >
          Close
        </button>
      </div>

      <div
        style={{
          display: 'grid',
          gridTemplateColumns: '1fr 1fr',
          gap: '0.35rem',
        }}
      >
        {skills.map(({ key, label, icon }) => {
          const level = stats.skills?.[key as keyof typeof stats.skills]?.level ?? 1
          const xp = stats.skills?.[key as keyof typeof stats.skills]?.xp ?? 0
          const nextLevel = Math.min(120, level + 1)
          const nextXp = getXpForLevel(nextLevel)
          const curLevelXp = getXpForLevel(level)
          const toNext = Math.max(0, nextXp - xp)
          return (
            <div
              key={key}
              style={{
                display: 'flex',
                alignItems: 'center',
                gap: '0.5rem',
                background: 'rgba(0,0,0,0.35)',
                border: '1px solid rgba(255,255,255,0.08)',
                borderRadius: '0.375rem',
                padding: '0.35rem 0.5rem',
                cursor: 'default',
              }}
              onMouseEnter={() => setHoverInfo({ label, xp, level })}
              onMouseLeave={() => setHoverInfo(null)}
            >
              <div style={{ fontSize: '1rem', width: '1.5rem', textAlign: 'center' }}>{icon}</div>
              <div style={{ display: 'flex', justifyContent: 'space-between', width: '100%', fontSize: '0.85rem' }}>
                <span>{label}</span>
                <span>{level}/{level}</span>
              </div>
            </div>
          )
        })}
      </div>

      <div style={{ marginTop: '0.5rem', fontSize: '0.85rem', color: '#9ca3af', textAlign: 'right' }}>
        Total level: {totalLevel}
      </div>

      {hoverInfo && (
        <div
          style={{
            position: 'fixed',
            left: mouse.x + 12,
            top: mouse.y + 12,
            background: 'rgba(20,20,28,0.98)',
            border: '1px solid rgba(255,255,255,0.15)',
            borderRadius: '0.375rem',
            padding: '0.5rem 0.6rem',
            color: '#fff',
            pointerEvents: 'none',
            fontSize: '0.8rem',
            zIndex: 200,
            maxWidth: '16rem'
          }}
        >
          <div style={{ fontWeight: 600, marginBottom: '0.25rem' }}>{hoverInfo.label}</div>
          <div style={{ opacity: 0.9 }}>XP: {Math.floor(hoverInfo.xp).toLocaleString()}</div>
          <div style={{ opacity: 0.9 }}>Next level at: {getXpForLevel(Math.min(120, hoverInfo.level + 1)).toLocaleString()} xp</div>
          <div style={{ opacity: 0.9 }}>Remaining: {(getXpForLevel(Math.min(120, hoverInfo.level + 1)) - Math.floor(hoverInfo.xp)).toLocaleString()} xp</div>
        </div>
      )}
    </div>
  )
}

// ButtonPanel removed (function deleted)

// HUD Component
function Hud({ stats }: { stats: PlayerStats & {
  id: string
  name: string
  stamina: number
  maxStamina: number
  xp: number
  maxXp: number
  coins: number
  combatStyle: 'attack' | 'strength' | 'defense' | 'ranged'
} }) {
  const healthPercent = (stats.health.current / stats.health.max) * 100
  const healthColor = healthPercent > 60 ? '#4ade80' : healthPercent > 30 ? '#fbbf24' : '#ef4444'
  
  const staminaPercent = (stats.stamina / stats.maxStamina) * 100
  const staminaColor = '#3b82f6' // Blue color for stamina
  
  const xpPercent = (stats.xp / stats.maxXp) * 100
  const xpColor = '#8b5cf6' // Purple color for XP
  
  const combatLevelColors = {
    attack: '#ef4444',    // Red
    strength: '#10b981',  // Green  
    defense: '#3b82f6',   // Blue
    ranged: '#f59e0b'     // Orange
  }

  return (
    <div
      className="rpg-hud"
      style={{
        position: 'absolute',
        top: 'calc(1rem + env(safe-area-inset-top))',
        left: 'calc(1rem + env(safe-area-inset-left))',
        width: '20rem',
        background: 'rgba(11, 10, 21, 0.85)',
        border: '0.0625rem solid #2a2b39',
        borderRadius: '0.5rem',
        padding: '0.75rem',
        pointerEvents: 'none',
        backdropFilter: 'blur(5px)',
      }}
    >
      {/* Top Info */}
      <div style={{ marginBottom: '0.75rem', display: 'flex', justifyContent: 'space-between', alignItems: 'center' }}>
        <div>
          <div style={{ fontWeight: 'bold', fontSize: '1.1rem' }}>Level {stats.level}</div>
          <div style={{ fontSize: '0.875rem', color: '#9ca3af' }}>Combat Lv. {Math.floor(((stats.skills?.attack?.level || 0) + (stats.skills?.strength?.level || 0) + (stats.skills?.defense?.level || 0) + (stats.skills?.ranged?.level || 0)) / 4)}</div>
        </div>
        <div style={{ textAlign: 'right' }}>
          <div style={{ color: '#fbbf24', fontWeight: 'bold' }}>{stats.coins.toLocaleString()} gp</div>
          <div style={{ fontSize: '0.875rem', color: combatLevelColors[stats.combatStyle] }}>Style: {stats.combatStyle}</div>
        </div>
      </div>
      
      {/* Health Bar */}
      <div style={{ marginBottom: '0.5rem' }}>
        <div style={{ fontSize: '0.875rem', marginBottom: '0.125rem', display: 'flex', justifyContent: 'space-between' }}>
          <span>Health</span>
          <span>{stats.health.current}/{stats.health.max}</span>
        </div>
        <div
          style={{
            width: '100%',
            height: '1rem',
            background: 'rgba(0, 0, 0, 0.5)',
            borderRadius: '0.25rem',
            overflow: 'hidden',
            border: '1px solid rgba(255, 255, 255, 0.1)',
          }}
        >
          <div
            style={{
              width: `${healthPercent}%`,
              height: '100%',
              background: `linear-gradient(90deg, ${healthColor}, ${healthColor}dd)`,
              transition: 'width 0.3s ease-out',
            }}
          />
        </div>
      </div>
      
      {/* Stamina Bar removed - now shown on minimap */}
      
      {/* XP Bar */}
      <div style={{ marginBottom: '0.5rem' }}>
        <div style={{ fontSize: '0.875rem', marginBottom: '0.125rem', display: 'flex', justifyContent: 'space-between' }}>
          <span>Experience</span>
          <span>{stats.xp}/{stats.maxXp} ({xpPercent.toFixed(1)}%)</span>
        </div>
        <div
          style={{
            width: '100%',
            height: '0.75rem',
            background: 'rgba(0, 0, 0, 0.5)',
            borderRadius: '0.25rem',
            overflow: 'hidden',
            border: '1px solid rgba(255, 255, 255, 0.1)',
          }}
        >
          <div
            style={{
              width: `${xpPercent}%`,
              height: '100%',
              background: `linear-gradient(90deg, ${xpColor}, ${xpColor}dd)`,
              transition: 'width 0.3s ease-out',
            }}
          />
        </div>
      </div>
      
      {/* Skills summary removed; open full panel via Skills button */}
    </div>
  )
}

// Unified Inventory & Equipment Component
function UnifiedInventoryEquipment({
  items,
  equipment,
  stats,
  onClose,
  world,
}: {
  items: InventoryItem[]
  equipment: PlayerEquipmentItems | null
  stats: PlayerStats & {
    id: string
    name: string
    stamina: number
    maxStamina: number
    xp: number
    maxXp: number
    coins: number
    combatStyle: 'attack' | 'strength' | 'defense' | 'ranged'
  } | null
  onClose: () => void
  world: World
}) {
  const [selectedSlot, setSelectedSlot] = useState<number | null>(null)
  const [hoveredSlot, setHoveredSlot] = useState<number | null>(null)
  const [contextMenu, setContextMenu] = useState<{ x: number; y: number; slot: number; item: InventoryItem } | null>(null)

  const handleItemClick = (e: React.MouseEvent, slot: number, item: InventoryItem | null) => {
    e.stopPropagation()
    if (!item) {
      setSelectedSlot(null)
      return
    }
    setSelectedSlot(slot)
    setContextMenu(null)
  }

  const handleItemRightClick = (e: React.MouseEvent, slot: number, item: InventoryItem | null) => {
    e.preventDefault()
    e.stopPropagation()
    if (!item) return
    
    setContextMenu({
      x: e.clientX,
      y: e.clientY,
      slot,
      item
    })
  }

  const handleContextMenuAction = (action: string) => {
    if (!contextMenu) return
    
    const localPlayer = world.getPlayer()
    if (!localPlayer) return

    const { slot, item } = contextMenu
    
    switch (action) {
      case 'use':
        world.emit(EventType.INVENTORY_USE, {
          playerId: localPlayer.id,
          itemId: item.id,
          slot,
        })
        break
      case 'equip':
        world.emit(EventType.EQUIPMENT_TRY_EQUIP, {
          playerId: localPlayer.id,
          itemId: item.id,
        })
        break
      case 'drop':
        world.emit(EventType.ITEM_DROP, {
          playerId: localPlayer.id,
          itemId: item.id,
          slot,
          quantity: 1,
        })
        break
      case 'examine':
        world.emit(EventType.ITEM_EXAMINE, {
          playerId: localPlayer.id,
          itemId: item.id,
        })
        break
    }
    
    setContextMenu(null)
    setSelectedSlot(null)
  }

  const handleUnequip = (slot: EquipmentSlotName) => {
    const localPlayer = world.getPlayer()
    if (!localPlayer) return

    world.emit(EventType.EQUIPMENT_UNEQUIP, {
      playerId: localPlayer.id,
      slot,
    })
  }

  const getItemTypeColor = (type: string | undefined) => {
    if (!type) return '#6b7280'
    switch (type.toLowerCase()) {
      case 'weapon': return '#ef4444'
      case 'armor': return '#3b82f6'
      case 'consumable': return '#10b981'
      case 'tool': return '#f59e0b'
      case 'resource': return '#8b5cf6'
      default: return '#6b7280'
    }
  }

  const slots = Array(28).fill(null)
  items.forEach((item, index) => {
    if (index < 28) slots[index] = item
  })

  const equipmentSlots = [
    { key: EquipmentSlotName.HELMET, label: 'Helmet', icon: '🎩' },
    { key: EquipmentSlotName.BODY, label: 'Body', icon: '🎽' },
    { key: EquipmentSlotName.LEGS, label: 'Legs', icon: '👖' },
    { key: EquipmentSlotName.WEAPON, label: 'Weapon', icon: '⚔️' },
    { key: EquipmentSlotName.SHIELD, label: 'Shield', icon: '🛡️' },
    { key: EquipmentSlotName.ARROWS, label: 'Arrows', icon: '🏹' },
  ]

  return (
    <>
      <div
        className="rpg-inventory-equipment"
        style={{
          position: 'absolute',
          top: '50%',
          left: '50%',
          transform: 'translate(-50%, -50%)',
          width: '40rem',
          background: 'rgba(11, 10, 21, 0.95)',
          border: '0.0625rem solid #2a2b39',
          borderRadius: '0.5rem',
          padding: '1rem',
          pointerEvents: 'auto',
          backdropFilter: 'blur(5px)',
          display: 'flex',
          gap: '1rem',
        }}
        onClick={(e) => {
          if (e.target === e.currentTarget) {
            setContextMenu(null)
          }
        }}
      >
        {/* Equipment Section (Left) */}
        <div style={{ width: '14rem' }}>
          <h3 style={{ margin: '0 0 1rem 0', fontSize: '1.1rem' }}>Equipment</h3>
          
          <div style={{ display: 'flex', flexDirection: 'column', gap: '0.5rem', marginBottom: '1rem' }}>
            {equipmentSlots.map(({ key, label, icon }) => {
              const item = equipment?.[key]
              return (
                <div
                  key={key}
                  style={{
                    display: 'flex',
                    alignItems: 'center',
                    gap: '0.5rem',
                    padding: '0.5rem',
                    background: 'rgba(0, 0, 0, 0.3)',
                    borderRadius: '0.25rem',
                    border: item ? '1px solid #3b82f6' : '1px solid transparent',
                  }}
                >
                  <div style={{ fontSize: '1.2rem', width: '2rem', textAlign: 'center' }}>{icon}</div>
                  <div style={{ flex: 1 }}>
                    <div style={{ fontSize: '0.75rem', color: '#9ca3af' }}>{label}</div>
                    {item ? (
                      <div style={{ fontSize: '0.875rem', fontWeight: 'bold' }}>
                        {item.name || `Item ${item.itemId}`}
                        {key === 'arrows' && item?.quantity && ` (${item.quantity})`}
                      </div>
                    ) : (
                      <div style={{ fontSize: '0.875rem', color: '#6b7280' }}>(empty)</div>
                    )}
                  </div>
                  {item && (
                    <button
                      onClick={() => handleUnequip(key)}
                      style={{
                        background: '#6b7280',
                        border: 'none',
                        borderRadius: '0.25rem',
                        color: 'white',
                        padding: '0.125rem 0.375rem',
                        cursor: 'pointer',
                        fontSize: '0.75rem',
                      }}
                      title="Unequip"
                    >
                      ✕
                    </button>
                  )}
                </div>
              )
            })}
          </div>

          {/* Combat Stats */}
          {stats && (
            <div
              style={{
                padding: '0.75rem',
                background: 'rgba(0, 0, 0, 0.3)',
                borderRadius: '0.25rem',
              }}
            >
              <h4 style={{ margin: '0 0 0.5rem 0', fontSize: '0.9rem' }}>Combat Stats</h4>
              <div style={{ display: 'grid', gridTemplateColumns: '1fr 1fr', gap: '0.25rem', fontSize: '0.8rem' }}>
                <div>⚔️ ATK: {stats.skills?.attack?.level || 0}</div>
                <div>💪 STR: {stats.skills?.strength?.level || 0}</div>
                <div>🛡️ DEF: {stats.skills?.defense?.level || 0}</div>
                <div>🏹 RNG: {stats.skills?.ranged?.level || 0}</div>
              </div>
            </div>
          )}
        </div>

        {/* Inventory Section (Right) */}
        <div style={{ flex: 1 }}>
          <div
            style={{
              display: 'flex',
              justifyContent: 'space-between',
              alignItems: 'center',
              marginBottom: '1rem',
            }}
          >
            <h3 style={{ margin: 0, fontSize: '1.1rem' }}>Inventory</h3>
            <div style={{ display: 'flex', gap: '0.5rem', alignItems: 'center' }}>
              <span style={{ fontSize: '0.875rem', color: '#9ca3af' }}>
                {items.length}/28 slots
              </span>
              <button
                onClick={onClose}
                style={{
                  background: '#ef4444',
                  border: 'none',
                  borderRadius: '0.25rem',
                  color: 'white',
                  padding: '0.25rem 0.5rem',
                  cursor: 'pointer',
                  fontSize: '0.875rem',
                }}
              >
                Close (I)
              </button>
            </div>
          </div>

          <div
            style={{
              display: 'grid',
              gridTemplateColumns: 'repeat(7, 1fr)',
              gap: '0.25rem',
              marginBottom: '1rem',
            }}
          >
            {slots.map((item, index) => (
              <div
                key={index}
                onClick={(e) => handleItemClick(e, index, item)}
                onContextMenu={(e) => handleItemRightClick(e, index, item)}
                onMouseEnter={() => setHoveredSlot(index)}
                onMouseLeave={() => setHoveredSlot(null)}
                style={{
                  width: '3rem',
                  height: '3rem',
                  background: selectedSlot === index ? '#3b82f6' : hoveredSlot === index ? 'rgba(255, 255, 255, 0.1)' : 'rgba(0, 0, 0, 0.5)',
                  border: `0.0625rem solid ${item ? getItemTypeColor(getItemDisplayProps(item).type) : '#1f2937'}`,
                  borderRadius: '0.25rem',
                  display: 'flex',
                  flexDirection: 'column',
                  alignItems: 'center',
                  justifyContent: 'center',
                  cursor: item ? 'pointer' : 'default',
                  fontSize: '0.65rem',
                  position: 'relative',
                  transition: 'all 0.2s ease',
                  transform: hoveredSlot === index ? 'scale(1.05)' : 'scale(1)',
                }}
              >
                {item && (
                  <>
                    <div style={{ 
                      textAlign: 'center', 
                      lineHeight: '1',
                      fontWeight: 'bold',
                      textShadow: '0 1px 2px rgba(0, 0, 0, 0.8)' 
                    }}>
                      {getItemDisplayProps(item).name.substring(0, 8)}
                    </div>
                    {item.quantity > 1 && (
                      <div
                        style={{
                          position: 'absolute',
                          bottom: '0.125rem',
                          right: '0.125rem',
                          color: '#fbbf24',
                          fontWeight: 'bold',
                          fontSize: '0.55rem',
                          background: 'rgba(0, 0, 0, 0.7)',
                          borderRadius: '0.125rem',
                          padding: '0.125rem 0.25rem',
                        }}
                      >
                        {item.quantity}
                      </div>
                    )}
                  </>
                )}
              </div>
            ))}
          </div>

          {selectedSlot !== null && slots[selectedSlot] && (
            <div style={{ 
              padding: '0.75rem', 
              background: 'rgba(0, 0, 0, 0.3)', 
              borderRadius: '0.25rem',
              border: `1px solid ${getItemTypeColor(slots[selectedSlot].type)}` 
            }}>
              <div style={{ fontWeight: 'bold', marginBottom: '0.25rem' }}>
                {slots[selectedSlot].name}
              </div>
              <div style={{ fontSize: '0.875rem', color: '#9ca3af', marginBottom: '0.5rem' }}>
                Type: {slots[selectedSlot].type} • Quantity: {slots[selectedSlot].quantity}
              </div>
              <div style={{ display: 'flex', gap: '0.5rem', flexWrap: 'wrap' }}>
                <button
                  onClick={() => handleContextMenuAction('use')}
                  style={{
                    background: '#10b981',
                    border: 'none',
                    borderRadius: '0.25rem',
                    color: 'white',
                    padding: '0.375rem 0.75rem',
                    cursor: 'pointer',
                    fontSize: '0.875rem',
                  }}
                >
                  Use
                </button>
                <button
                  onClick={() => handleContextMenuAction('equip')}
                  style={{
                    background: '#3b82f6',
                    border: 'none',
                    borderRadius: '0.25rem',
                    color: 'white',
                    padding: '0.375rem 0.75rem',
                    cursor: 'pointer',
                    fontSize: '0.875rem',
                  }}
                >
                  Equip
                </button>
                <button
                  onClick={() => handleContextMenuAction('drop')}
                  style={{
                    background: '#ef4444',
                    border: 'none',
                    borderRadius: '0.25rem',
                    color: 'white',
                    padding: '0.375rem 0.75rem',
                    cursor: 'pointer',
                    fontSize: '0.875rem',
                  }}
                >
                  Drop
                </button>
                <button
                  onClick={() => handleContextMenuAction('examine')}
                  style={{
                    background: '#6b7280',
                    border: 'none',
                    borderRadius: '0.25rem',
                    color: 'white',
                    padding: '0.375rem 0.75rem',
                    cursor: 'pointer',
                    fontSize: '0.875rem',
                  }}
                >
                  Examine
                </button>
              </div>
            </div>
          )}
        </div>
      </div>

      {/* Context Menu */}
      {contextMenu && (
        <div
          style={{
            position: 'fixed',
            left: `${contextMenu.x}px`,
            top: `${contextMenu.y}px`,
            background: 'rgba(11, 10, 21, 0.95)',
            border: '0.0625rem solid #2a2b39',
            borderRadius: '0.25rem',
            padding: '0.25rem',
            pointerEvents: 'auto',
            backdropFilter: 'blur(5px)',
            minWidth: '8rem',
            zIndex: 1000,
          }}
          onClick={(e) => e.stopPropagation()}
        >
          {['use', 'equip', 'drop', 'examine'].map((action) => (
            <div
              key={action}
              onClick={() => handleContextMenuAction(action)}
              style={{
                padding: '0.5rem 0.75rem',
                cursor: 'pointer',
                borderRadius: '0.25rem',
                transition: 'background 0.1s',
                textTransform: 'capitalize',
              }}
              onMouseEnter={(e) => {
                e.currentTarget.style.background = 'rgba(255, 255, 255, 0.1)'
              }}
              onMouseLeave={(e) => {
                e.currentTarget.style.background = 'transparent'
              }}
            >
              {action}
            </div>
          ))}
        </div>
      )}
    </>
  )
}

// Inventory Component
function _Inventory({
  items,
  onClose,
  world,
}: {
  items: InventoryItem[]
  onClose: () => void
  world: World
}) {
  const [selectedSlot, setSelectedSlot] = useState<number | null>(null)
  const [hoveredSlot, setHoveredSlot] = useState<number | null>(null)
  const [contextMenu, setContextMenu] = useState<{ x: number; y: number; slot: number; item: InventoryItem } | null>(null)

  const handleItemClick = (e: React.MouseEvent, slot: number, item: InventoryItem | null) => {
    e.stopPropagation() // Prevent event bubbling
    if (!item) {
      setSelectedSlot(null)
      return
    }
    setSelectedSlot(slot)
    setContextMenu(null)
  }

  const handleItemRightClick = (e: React.MouseEvent, slot: number, item: InventoryItem | null) => {
    e.preventDefault()
    e.stopPropagation() // Prevent event bubbling
    if (!item) return
    
    setContextMenu({
      x: e.clientX,
      y: e.clientY,
      slot,
      item
    })
  }

  const handleContextMenuAction = (action: string) => {
    if (!contextMenu) return
    
    const localPlayer = world.getPlayer()
    if (!localPlayer) return

    const { slot, item } = contextMenu
    
    switch (action) {
      case 'use':
        world.emit(EventType.INVENTORY_USE, {
          playerId: localPlayer.id,
          itemId: item.id,
          slot,
        })
        break
      case 'equip':
        world.emit(EventType.EQUIPMENT_TRY_EQUIP, {
          playerId: localPlayer.id,
          itemId: item.id,
        })
        break
      case 'drop':
        world.emit(EventType.ITEM_DROP, {
          playerId: localPlayer.id,
          itemId: item.id,
          slot,
          quantity: 1,
        })
        break
      case 'examine':
        world.emit(EventType.ITEM_EXAMINE, {
          playerId: localPlayer.id,
          itemId: item.id,
        })
        break
    }
    
    setContextMenu(null)
    setSelectedSlot(null)
  }

  const getItemTypeColor = (type: string | undefined) => {
    if (!type) return '#6b7280'
    switch (type.toLowerCase()) {
      case 'weapon': return '#ef4444'
      case 'armor': return '#3b82f6'
      case 'consumable': return '#10b981'
      case 'tool': return '#f59e0b'
      case 'resource': return '#8b5cf6'
      default: return '#6b7280'
    }
  }

  const slots = Array(28).fill(null)
  items.forEach((item, index) => {
    if (index < 28) slots[index] = item
  })

  return (
    <>
      <div
        className="rpg-inventory"
        style={{
          position: 'absolute',
          top: '50%',
          left: '50%',
          transform: 'translate(-50%, -50%)',
          width: '26rem',
          background: 'rgba(11, 10, 21, 0.95)',
          border: '0.0625rem solid #2a2b39',
          borderRadius: '0.5rem',
          padding: '1rem',
          pointerEvents: 'auto',
          backdropFilter: 'blur(5px)',
        }}
        onClick={(e) => {
          // Only close context menu if clicking the background, not child elements
          if (e.target === e.currentTarget) {
            setContextMenu(null)
          }
        }}
      >
        <div
          style={{
            display: 'flex',
            justifyContent: 'space-between',
            alignItems: 'center',
            marginBottom: '1rem',
          }}
        >
          <h3 style={{ margin: 0, fontSize: '1.2rem' }}>Inventory</h3>
          <div style={{ display: 'flex', gap: '0.5rem', alignItems: 'center' }}>
            <span style={{ fontSize: '0.875rem', color: '#9ca3af' }}>
              {items.length}/28 slots
            </span>
            <button
              onClick={onClose}
              style={{
                background: '#ef4444',
                border: 'none',
                borderRadius: '0.25rem',
                color: 'white',
                padding: '0.25rem 0.5rem',
                cursor: 'pointer',
                fontSize: '0.875rem',
              }}
            >
              Close
            </button>
          </div>
        </div>

        <div
          style={{
            display: 'grid',
            gridTemplateColumns: 'repeat(7, 1fr)',
            gap: '0.25rem',
            marginBottom: '1rem',
          }}
        >
          {slots.map((item, index) => (
            <div
              key={index}
              onClick={(e) => handleItemClick(e, index, item)}
              onContextMenu={(e) => handleItemRightClick(e, index, item)}
              onMouseEnter={() => setHoveredSlot(index)}
              onMouseLeave={() => setHoveredSlot(null)}
              style={{
                width: '3.25rem',
                height: '3.25rem',
                background: selectedSlot === index ? '#3b82f6' : hoveredSlot === index ? 'rgba(255, 255, 255, 0.1)' : 'rgba(0, 0, 0, 0.5)',
                border: `0.0625rem solid ${item ? getItemTypeColor(getItemDisplayProps(item).type) : '#1f2937'}`,
                borderRadius: '0.25rem',
                display: 'flex',
                flexDirection: 'column',
                alignItems: 'center',
                justifyContent: 'center',
                cursor: item ? 'pointer' : 'default',
                fontSize: '0.7rem',
                position: 'relative',
                transition: 'all 0.2s ease',
                transform: hoveredSlot === index ? 'scale(1.05)' : 'scale(1)',
              }}
            >
              {item && (
                <>
                  <div style={{ 
                    textAlign: 'center', 
                    lineHeight: '1',
                    fontWeight: 'bold',
                    textShadow: '0 1px 2px rgba(0, 0, 0, 0.8)' 
                  }}>
                    {getItemDisplayProps(item).name.substring(0, 8)}
                  </div>
                  {item.quantity > 1 && (
                    <div
                      style={{
                        position: 'absolute',
                        bottom: '0.125rem',
                        right: '0.125rem',
                        color: '#fbbf24',
                        fontWeight: 'bold',
                        fontSize: '0.6rem',
                        background: 'rgba(0, 0, 0, 0.7)',
                        borderRadius: '0.125rem',
                        padding: '0.125rem 0.25rem',
                      }}
                    >
                      {item.quantity}
                    </div>
                  )}
                </>
              )}
            </div>
          ))}
        </div>

        {selectedSlot !== null && slots[selectedSlot] && (
          <div style={{ 
            padding: '0.75rem', 
            background: 'rgba(0, 0, 0, 0.3)', 
            borderRadius: '0.25rem',
            border: `1px solid ${getItemTypeColor(slots[selectedSlot].type)}` 
          }}>
            <div style={{ fontWeight: 'bold', marginBottom: '0.25rem' }}>
              {slots[selectedSlot].name}
            </div>
            <div style={{ fontSize: '0.875rem', color: '#9ca3af', marginBottom: '0.5rem' }}>
              Type: {slots[selectedSlot].type} • Quantity: {slots[selectedSlot].quantity}
            </div>
            <div style={{ display: 'flex', gap: '0.5rem', flexWrap: 'wrap' }}>
              <button
                onClick={() => handleContextMenuAction('use')}
                style={{
                  background: '#10b981',
                  border: 'none',
                  borderRadius: '0.25rem',
                  color: 'white',
                  padding: '0.375rem 0.75rem',
                  cursor: 'pointer',
                  fontSize: '0.875rem',
                }}
              >
                Use
              </button>
              <button
                onClick={() => handleContextMenuAction('equip')}
                style={{
                  background: '#3b82f6',
                  border: 'none',
                  borderRadius: '0.25rem',
                  color: 'white',
                  padding: '0.375rem 0.75rem',
                  cursor: 'pointer',
                  fontSize: '0.875rem',
                }}
              >
                Equip
              </button>
              <button
                onClick={() => handleContextMenuAction('drop')}
                style={{
                  background: '#ef4444',
                  border: 'none',
                  borderRadius: '0.25rem',
                  color: 'white',
                  padding: '0.375rem 0.75rem',
                  cursor: 'pointer',
                  fontSize: '0.875rem',
                }}
              >
                Drop
              </button>
              <button
                onClick={() => handleContextMenuAction('examine')}
                style={{
                  background: '#6b7280',
                  border: 'none',
                  borderRadius: '0.25rem',
                  color: 'white',
                  padding: '0.375rem 0.75rem',
                  cursor: 'pointer',
                  fontSize: '0.875rem',
                }}
              >
                Examine
              </button>
            </div>
          </div>
        )}
      </div>

      {/* Context Menu */}
      {contextMenu && (
        <div
          style={{
            position: 'fixed',
            left: `${contextMenu.x}px`,
            top: `${contextMenu.y}px`,
            background: 'rgba(11, 10, 21, 0.95)',
            border: '0.0625rem solid #2a2b39',
            borderRadius: '0.25rem',
            padding: '0.25rem',
            pointerEvents: 'auto',
            backdropFilter: 'blur(5px)',
            minWidth: '8rem',
            zIndex: 1000,
          }}
          onClick={(e) => e.stopPropagation()}
        >
          {['use', 'equip', 'drop', 'examine'].map((action) => (
            <div
              key={action}
              onClick={() => handleContextMenuAction(action)}
              style={{
                padding: '0.5rem 0.75rem',
                cursor: 'pointer',
                borderRadius: '0.25rem',
                transition: 'background 0.1s',
                textTransform: 'capitalize',
              }}
              onMouseEnter={(e) => {
                e.currentTarget.style.background = 'rgba(255, 255, 255, 0.1)'
              }}
              onMouseLeave={(e) => {
                e.currentTarget.style.background = 'transparent'
              }}
            >
              {action}
            </div>
          ))}
        </div>
      )}
    </>
  )
}

// Equipment Component
function _EquipmentPanel({
  equipment,
  stats,
  onClose,
  world,
}: {
  equipment: PlayerEquipmentItems
  stats: PlayerStats & {
    id: string
    name: string
    stamina: number
    maxStamina: number
    xp: number
    maxXp: number
    coins: number
    combatStyle: 'attack' | 'strength' | 'defense' | 'ranged'
  } | null
  onClose: () => void
  world: World
}) {
  const handleUnequip = (slot: EquipmentSlotName) => {
    const localPlayer = world.getPlayer()
    if (!localPlayer) return

    world.emit(EventType.EQUIPMENT_UNEQUIP, {
      playerId: localPlayer.id,
      slot,
    })
  }

  const equipmentSlots = [
    { key: EquipmentSlotName.HELMET, label: 'Helmet' },
    { key: EquipmentSlotName.BODY, label: 'Body' },
    { key: EquipmentSlotName.LEGS, label: 'Legs' },
    { key: EquipmentSlotName.WEAPON, label: 'Weapon' },
    { key: EquipmentSlotName.SHIELD, label: 'Shield' },
    { key: EquipmentSlotName.ARROWS, label: 'Arrows' },
  ]

  return (
    <div
      className="rpg-equipment"
      style={{
        position: 'absolute',
        top: '50%',
        left: '35%',
        transform: 'translate(-50%, -50%)',
        width: '20rem',
        background: 'rgba(11, 10, 21, 0.95)',
        border: '0.0625rem solid #2a2b39',
        borderRadius: '0.5rem',
        padding: '1rem',
        pointerEvents: 'auto',
        backdropFilter: 'blur(5px)',
      }}
    >
      <div
        style={{
          display: 'flex',
          justifyContent: 'space-between',
          alignItems: 'center',
          marginBottom: '1rem',
        }}
      >
        <h3 style={{ margin: 0 }}>Equipment</h3>
        <button
          onClick={onClose}
          style={{
            background: '#ef4444',
            border: 'none',
            borderRadius: '0.25rem',
            color: 'white',
            padding: '0.25rem 0.5rem',
            cursor: 'pointer',
          }}
        >
          Close
        </button>
      </div>

      <div style={{ display: 'flex', flexDirection: 'column', gap: '0.5rem' }}>
        {equipmentSlots.map(({ key, label }) => {
          const item = equipment[key]
          return (
            <div
              key={key}
              style={{
                display: 'flex',
                alignItems: 'center',
                gap: '0.5rem',
                padding: '0.5rem',
                background: 'rgba(0, 0, 0, 0.3)',
                borderRadius: '0.25rem',
              }}
            >
              <div style={{ width: '5rem' }}>{label}:</div>
              <div style={{ flex: 1 }}>
                {item ? (
                  <span>
                    {item.name || `Item ${item.itemId}`}
                    {key === 'arrows' && item?.quantity && ` (${item.quantity})`}
                  </span>
                ) : (
                  <span style={{ color: '#6b7280' }}>(empty)</span>
                )}
              </div>
              {item && (
                <button
                  onClick={() => handleUnequip(key)}
                  style={{
                    background: '#6b7280',
                    border: 'none',
                    borderRadius: '0.25rem',
                    color: 'white',
                    padding: '0.125rem 0.5rem',
                    cursor: 'pointer',
                    fontSize: '0.875rem',
                  }}
                >
                  Unequip
                </button>
              )}
            </div>
          )
        })}
      </div>

      {stats && (
        <div
          style={{
            marginTop: '1rem',
            padding: '0.5rem',
            background: 'rgba(0, 0, 0, 0.3)',
            borderRadius: '0.25rem',
          }}
        >
          <h4 style={{ margin: '0 0 0.5rem 0' }}>Combat Stats</h4>
          <div style={{ display: 'grid', gridTemplateColumns: '1fr 1fr', gap: '0.25rem', fontSize: '0.875rem' }}>
            <div>Attack: {stats.skills?.attack?.level || 0}</div>
            <div>Strength: {stats.skills?.strength?.level || 0}</div>
            <div>Defense: {stats.skills?.defense?.level || 0}</div>
            <div>Range: {stats.skills?.ranged?.level || 0}</div>
          </div>
        </div>
      )}
    </div>
  )
}

// Bank Component  
function Bank({ data, onClose, world }: { data: BankEntityData & { items: BankItem[] }; onClose: () => void; world: World }) {
  const { id: _bankId, items, maxSlots } = data
  const bankName = data.name || 'Bank'
  const usedSlots = items.length

  const handleWithdraw = (slot: number) => {
    const localPlayer = world.getPlayer()
    if (!localPlayer) return
    
    const item = items[slot]
    if (!item) return

    world.emit(EventType.BANK_WITHDRAW, {
      playerId: localPlayer.id,
      itemId: item.id,
      quantity: 1,
      slotIndex: slot,
    })
  }

  const slots = Array(maxSlots).fill(null)
  items.forEach((item: BankItem, index: number) => {
    if (index < maxSlots) slots[index] = item
  })

  return (
    <div
      className="rpg-bank"
      style={{
        position: 'absolute',
        top: '50%',
        left: '50%',
        transform: 'translate(-50%, -50%)',
        width: '30rem',
        background: 'rgba(11, 10, 21, 0.95)',
        border: '0.0625rem solid #2a2b39',
        borderRadius: '0.5rem',
        padding: '1rem',
        pointerEvents: 'auto',
        backdropFilter: 'blur(5px)',
      }}
    >
      <div
        style={{
          display: 'flex',
          justifyContent: 'space-between',
          alignItems: 'center',
          marginBottom: '1rem',
        }}
      >
        <h3 style={{ margin: 0 }}>{bankName}</h3>
        <div style={{ display: 'flex', alignItems: 'center', gap: '1rem' }}>
          <span style={{ color: '#6b7280' }}>
            {usedSlots}/{maxSlots} slots
          </span>
          <button
            onClick={onClose}
            style={{
              background: '#ef4444',
              border: 'none',
              borderRadius: '0.25rem',
              color: 'white',
              padding: '0.25rem 0.5rem',
              cursor: 'pointer',
            }}
          >
            Close
          </button>
        </div>
      </div>

      <div
        style={{
          display: 'grid',
          gridTemplateColumns: 'repeat(8, 1fr)',
          gap: '0.25rem',
          maxHeight: '20rem',
          overflowY: 'auto',
        }}
      >
        {slots.map((item, index) => (
          <div
            key={index}
            onClick={() => item && handleWithdraw(index)}
            style={{
              width: '3.5rem',
              height: '3.5rem',
              background: item ? 'rgba(0, 0, 0, 0.7)' : 'rgba(0, 0, 0, 0.3)',
              border: `0.0625rem solid ${item ? '#4b5563' : '#1f2937'}`,
              borderRadius: '0.25rem',
              display: 'flex',
              flexDirection: 'column',
              alignItems: 'center',
              justifyContent: 'center',
              cursor: item ? 'pointer' : 'default',
              fontSize: '0.75rem',
              position: 'relative',
            }}
          >
            {item && (
              <>
                <div>{item.name.substring(0, 8)}</div>
                {item.quantity > 1 && (
                  <div
                    style={{
                      position: 'absolute',
                      bottom: '0.125rem',
                      right: '0.125rem',
                      color: '#fbbf24',
                      fontWeight: 'bold',
                    }}
                  >
                    {item.quantity}
                  </div>
                )}
              </>
            )}
          </div>
        ))}
      </div>
    </div>
  )
}

// Store Component
function StorePanel({ data, onClose, world }: { data: StoreData; onClose: () => void; world: World }) {
  const { id: storeId, name, items } = data
  const storeName = name
  const npcName = 'Shopkeeper'
  const [playerCoins, setPlayerCoins] = useState(0)

  useEffect(() => {
    const handleCoinsUpdate = (rawData: unknown) => {
      const data = rawData as { playerId: string; coins: number }
      const localPlayer = world.getPlayer()
      if (data.playerId === localPlayer?.id) {
        setPlayerCoins(data.coins)
      }
    }

    const typedWorld = world
    typedWorld.on(EventType.STORE_PLAYER_COINS, handleCoinsUpdate)
    return () => {
      typedWorld.off(EventType.STORE_PLAYER_COINS, handleCoinsUpdate)
    }
  }, [world])

  const handleBuy = (itemId: string) => {
    const localPlayer = world.getPlayer()
    if (!localPlayer) return

    world.emit(EventType.STORE_BUY, {
      playerId: localPlayer.id,
      storeId: storeId,
      itemId,
      quantity: 1,
    })
  }

  return (
    <div
      className="rpg-store"
      style={{
        position: 'absolute',
        top: '50%',
        left: '50%',
        transform: 'translate(-50%, -50%)',
        width: '35rem',
        background: 'rgba(11, 10, 21, 0.95)',
        border: '0.0625rem solid #2a2b39',
        borderRadius: '0.5rem',
        padding: '1rem',
        pointerEvents: 'auto',
        backdropFilter: 'blur(5px)',
      }}
    >
      <div
        style={{
          display: 'flex',
          justifyContent: 'space-between',
          alignItems: 'center',
          marginBottom: '1rem',
        }}
      >
        <div>
          <h3 style={{ margin: 0 }}>{storeName}</h3>
          {npcName && <div style={{ color: '#6b7280', fontSize: '0.875rem' }}>Shopkeeper: {npcName}</div>}
        </div>
        <div style={{ display: 'flex', alignItems: 'center', gap: '1rem' }}>
          <div
            style={{
              background: 'rgba(251, 191, 36, 0.2)',
              padding: '0.5rem 1rem',
              borderRadius: '0.25rem',
            }}
          >
            <span style={{ color: '#fbbf24' }}>Coins: {playerCoins} gp</span>
          </div>
          <button
            onClick={onClose}
            style={{
              background: '#ef4444',
              border: 'none',
              borderRadius: '0.25rem',
              color: 'white',
              padding: '0.25rem 0.5rem',
              cursor: 'pointer',
            }}
          >
            Close
          </button>
        </div>
      </div>

      <div
        style={{
          display: 'flex',
          flexDirection: 'column',
          gap: '0.5rem',
          maxHeight: '20rem',
          overflowY: 'auto',
        }}
      >
        {items.map((item, index) => (
          <div
            key={index}
            style={{
              display: 'flex',
              alignItems: 'center',
              padding: '0.75rem',
              background: 'rgba(0, 0, 0, 0.3)',
              borderRadius: '0.25rem',
              gap: '1rem',
            }}
          >
            <div style={{ flex: 1 }}>
              <div style={{ fontWeight: 'bold' }}>{item.name}</div>
            </div>
            <div style={{ textAlign: 'right' }}>
              <div style={{ color: '#fbbf24', fontWeight: 'bold' }}>{item.price} gp</div>
              <div style={{ fontSize: '0.875rem', color: item.stockQuantity > 0 || item.stockQuantity === -1 ? '#4ade80' : '#ef4444' }}>
                Stock: {item.stockQuantity === -1 ? '∞' : item.stockQuantity}
              </div>
            </div>
            <button
              onClick={() => handleBuy(item.itemId)}
              disabled={item.stockQuantity === 0}
              style={{
                background: item.stockQuantity === 0 ? '#4b5563' : '#10b981',
                border: 'none',
                borderRadius: '0.25rem',
                color: 'white',
                padding: '0.5rem 1rem',
                cursor: item.stockQuantity === 0 ? 'not-allowed' : 'pointer',
                opacity: item.stockQuantity === 0 ? 0.5 : 1,
              }}
            >
              Buy
            </button>
          </div>
        ))}
      </div>
    </div>
  )
}

// Context Menu Component
function ContextMenuPanel({
  menu,
  onClose,
  world,
}: {
  menu: {
    x: number
    y: number
    itemId: string
    actions: string[]
  }
  onClose: () => void
  world: World
}) {
  const { x, y, actions } = menu
  const options = actions.map(action => ({ action: action as 'use' | 'drop' | 'examine' | 'equip' | 'unequip', label: action }))

  const handleOption = (option: { action: 'use' | 'drop' | 'examine' | 'equip' | 'unequip'; label: string }) => {
    const localPlayer = world.getPlayer()
    if (!localPlayer) return

    world.emit(EventType.UI_CONTEXT_MENU, {
      playerId: localPlayer.id,
      x: menu.x,
      y: menu.y,
      itemId: menu.itemId,
      actions: [option.action],
    })
    onClose()
  }

  return (
    <div
      className="rpg-context-menu"
      style={{
        position: 'absolute',
        left: `${x}px`,
        top: `${y}px`,
        background: 'rgba(11, 10, 21, 0.95)',
        border: '0.0625rem solid #2a2b39',
        borderRadius: '0.25rem',
        padding: '0.25rem',
        pointerEvents: 'auto',
        backdropFilter: 'blur(5px)',
        minWidth: '10rem',
      }}
      onMouseLeave={onClose}
    >
      {options.map((option, index: number) => (
        <div
          key={index}
          onClick={() => handleOption(option)}
          style={{
            padding: '0.5rem 0.75rem',
            cursor: 'pointer',
            borderRadius: '0.25rem',
            transition: 'background 0.1s',
          }}
          onMouseEnter={(e) => {
            e.currentTarget.style.background = 'rgba(255, 255, 255, 0.1)'
          }}
          onMouseLeave={(e) => {
            e.currentTarget.style.background = 'transparent'
          }}
        >
          {option.label}
        </div>
      ))}
    </div>
  )
}

// Hotbar Component (RuneScape-style)
function Hotbar({ stats: _stats, inventory, world }: { stats: PlayerStats & {
  id: string
  name: string
  stamina: number
  maxStamina: number
  xp: number
  maxXp: number
  coins: number
  combatStyle: 'attack' | 'strength' | 'defense' | 'ranged'
} | null; inventory: InventoryItem[]; world: World }) {
  const [selectedSlots, _setSelectedSlots] = useState<(InventoryItem | null)[]>(Array(12).fill(null))
  const [activeSlot, setActiveSlot] = useState<number>(0)

  // Auto-populate hotbar with consumables and tools
  useEffect(() => {
    // TODO: Auto-population disabled until we have access to full item data
    // InventoryItem doesn't have type or name properties
    // This would need to look up the full item data from the registry
    /*
    const hotbarItems = Array(12).fill(null)
    let slotIndex = 0
    
    // Add food and consumables first
    inventory.forEach(item => {
      if (slotIndex < 12 && (item.type === 'consumable' || item.name.toLowerCase().includes('fish'))) {
        hotbarItems[slotIndex] = item
        slotIndex++
      }
    })
    
    // Add tools if space available
    inventory.forEach(item => {
      if (slotIndex < 12 && item.type === 'tool') {
        hotbarItems[slotIndex] = item
        slotIndex++
      }
    })
    
    _setSelectedSlots(hotbarItems)
    */
  }, [inventory])

  const handleSlotClick = (index: number) => {
    setActiveSlot(index)
    const item = selectedSlots[index]
    if (item) {
      // Use the item
      const localPlayer = world.getPlayer()
      if (localPlayer) {
        world.emit(EventType.INVENTORY_USE, {
          playerId: localPlayer.id,
          itemId: item.id,
          slot: index,
        })
      }
    }
  }

  const handleKeyPress = useCallback((event: KeyboardEvent) => {
    const keyNumber = parseInt(event.key)
    if (keyNumber >= 1 && keyNumber <= 9) {
      const slotIndex = keyNumber - 1
      if (selectedSlots[slotIndex]) {
        handleSlotClick(slotIndex)
      }
    }
    if (event.key === '0' && selectedSlots[9]) {
      handleSlotClick(9)
    }
    // F1-F12 keys for slots 10-12
    if (event.key === 'F11' && selectedSlots[10]) {
      handleSlotClick(10)
    }
    if (event.key === 'F12' && selectedSlots[11]) {
      handleSlotClick(11)
    }
  }, [selectedSlots])

  useEffect(() => {
    document.addEventListener('keydown', handleKeyPress)
    return () => document.removeEventListener('keydown', handleKeyPress)
  }, [handleKeyPress])

  return (
    <div
      className="rpg-hotbar"
      style={{
        position: 'fixed',
        bottom: 'calc(1rem + env(safe-area-inset-bottom))',
        left: '50%',
        transform: 'translateX(-50%)',
        display: 'flex',
        gap: '0.25rem',
        background: 'rgba(11, 10, 21, 0.9)',
        border: '0.0625rem solid #2a2b39',
        borderRadius: '0.5rem',
        padding: '0.5rem',
        pointerEvents: 'auto',
        backdropFilter: 'blur(5px)',
        zIndex: 50,
      }}
    >
      {selectedSlots.map((item, index) => {
        const isActive = activeSlot === index
        const keyLabel = index < 9 ? (index + 1).toString() : index === 9 ? '0' : index === 10 ? 'F11' : 'F12'
        
        return (
          <div
            key={index}
            onClick={() => handleSlotClick(index)}
            style={{
              width: '2.5rem',
              height: '2.5rem',
              background: isActive ? 'rgba(59, 130, 246, 0.3)' : 'rgba(0, 0, 0, 0.5)',
              border: isActive ? '2px solid #3b82f6' : '1px solid rgba(255, 255, 255, 0.2)',
              borderRadius: '0.25rem',
              display: 'flex',
              flexDirection: 'column',
              alignItems: 'center',
              justifyContent: 'center',
              cursor: item ? 'pointer' : 'default',
              position: 'relative',
              transition: 'all 0.2s ease',
            }}
            onMouseEnter={(e) => {
              if (item) {
                e.currentTarget.style.transform = 'scale(1.05)'
              }
            }}
            onMouseLeave={(e) => {
              e.currentTarget.style.transform = 'scale(1)'
            }}
          >
            {item && (
              <>
                <div style={{
                  fontSize: '0.7rem',
                  fontWeight: 'bold',
                  textAlign: 'center',
                  lineHeight: '1',
                  color: '#ffffff',
                  textShadow: '0 1px 2px rgba(0, 0, 0, 0.8)'
                }}>
                  {getItemIcon(item)}
                </div>
                {item.quantity > 1 && (
                  <div style={{
                    position: 'absolute',
                    bottom: '0.125rem',
                    right: '0.125rem',
                    background: 'rgba(251, 191, 36, 0.9)',
                    color: '#000',
                    fontSize: '0.5rem',
                    fontWeight: 'bold',
                    borderRadius: '0.125rem',
                    padding: '0.125rem 0.25rem',
                    minWidth: '0.75rem',
                    textAlign: 'center'
                  }}>
                    {item.quantity}
                  </div>
                )}
              </>
            )}
            {/* Key label */}
            <div style={{
              position: 'absolute',
              top: '-0.125rem',
              left: '-0.125rem',
              background: 'rgba(0, 0, 0, 0.8)',
              color: '#9ca3af',
              fontSize: '0.5rem',
              borderRadius: '0.125rem',
              padding: '0.125rem 0.25rem',
              minWidth: '0.75rem',
              textAlign: 'center',
              border: '1px solid rgba(255, 255, 255, 0.1)'
            }}>
              {keyLabel}
            </div>
          </div>
        )
      })}
    </div>
  )
}

// Helper function for hotbar item icons
function getItemIcon(item: InventoryItem): string {
  const name = item.itemId.toLowerCase()  // Using itemId since name is not available
  
  // Food
  if (name.includes('fish') || name.includes('bread') || name.includes('meat')) return '🍖'
  if (name.includes('potion')) return '🧪'
  
  // Tools
  if (name.includes('hatchet') || name.includes('axe')) return '🪓'
  if (name.includes('fishing')) return '🎣'
  if (name.includes('pickaxe')) return '⛏️'
  if (name.includes('tinderbox')) return '🔥'
  
  // Weapons
  if (name.includes('sword')) return '⚔️'
  if (name.includes('bow')) return '🏹'
  if (name.includes('arrow')) return '🏹'
  
  // Default
  return '📦'
}

// Damage Numbers Component
function DamageNumbers({ damageNumbers }: { damageNumbers: DamageNumber[] }) {
  return (
    <>
      {damageNumbers.map((damage) => {
        const age = Date.now() - damage.timestamp
        const progress = Math.min(age / 2000, 1) // 2 second animation
        
        const getColor = (type: string) => {
          switch (type) {
            case 'damage': return '#ef4444'
            case 'heal': return '#10b981'
            case 'xp': return '#8b5cf6'
            case 'miss': return '#6b7280'
            default: return '#ffffff'
          }
        }
        
        const getText = (damage: DamageNumber) => {
          if (damage.type === 'miss') return 'MISS'
          if (damage.type === 'xp') return `+${damage.value} XP`
          if (damage.type === 'heal') return `+${damage.value}`
          return `-${damage.value}`
        }
        
        return (
          <div
            key={damage.id}
            style={{
              position: 'fixed',
              left: `${damage.position.x}px`,
              top: `${damage.position.y - progress * 100}px`, // Float upward
              color: getColor(damage.type),
              fontSize: damage.type === 'miss' ? '1.2rem' : '1.5rem',
              fontWeight: 'bold',
              textShadow: '2px 2px 4px rgba(0, 0, 0, 0.8)',
              opacity: 1 - progress, // Fade out
              transform: `scale(${1 + progress * 0.5})`, // Scale up slightly
              pointerEvents: 'none',
              zIndex: 1000,
              userSelect: 'none',
              transition: 'none',
            }}
          >
            {getText(damage)}
          </div>
        )
      })}
    </>
  )
}<|MERGE_RESOLUTION|>--- conflicted
+++ resolved
@@ -290,14 +290,7 @@
     typedWorld.on(EventType.STORE_CLOSE, handleStoreClose)
     // Removed STORE_INTERFACE_UPDATE - UI updates reactively to STORE_BUY/STORE_SELL events
     typedWorld.on(EventType.UI_CONTEXT_MENU, handleContextMenu)
-<<<<<<< HEAD
-    typedWorld.on(EventType.UI_OPEN_MENU, handleResourceMenu)
-    typedWorld.on(EventType.UI_CLOSE_MENU, () => {
-      setResourceContextMenu({ visible: false, position: { x: 0, y: 0 }, actions: [], targetId: '', targetType: '' })
-    })
-=======
     typedWorld.on(EventType.UI_OPEN_PANE, handleOpenPane)
->>>>>>> 8848043d
     typedWorld.on(EventType.COMBAT_DAMAGE_DEALT, handleCombatEvent)
     typedWorld.on(EventType.COMBAT_HEAL, handleCombatEvent)
     typedWorld.on(EventType.SKILLS_XP_GAINED, handleCombatEvent)
@@ -332,12 +325,7 @@
       typedWorld.off(EventType.STORE_CLOSE, handleStoreClose)
       // Removed STORE_INTERFACE_UPDATE listener cleanup
       typedWorld.off(EventType.UI_CONTEXT_MENU, handleContextMenu)
-<<<<<<< HEAD
-      typedWorld.off(EventType.UI_OPEN_MENU, handleResourceMenu)
-      typedWorld.off(EventType.UI_CLOSE_MENU, () => {})
-=======
       typedWorld.off(EventType.UI_OPEN_PANE, handleOpenPane)
->>>>>>> 8848043d
       typedWorld.off(EventType.COMBAT_DAMAGE_DEALT, handleCombatEvent)
       typedWorld.off(EventType.COMBAT_HEAL, handleCombatEvent)
       typedWorld.off(EventType.SKILLS_XP_GAINED, handleCombatEvent)
@@ -455,65 +443,12 @@
           world={world}
         />
       )}
-<<<<<<< HEAD
-      <ResourceContextMenu
-        visible={resourceContextMenu.visible}
-        position={resourceContextMenu.position}
-        actions={resourceContextMenu.actions}
-        targetId={resourceContextMenu.targetId}
-        targetType={resourceContextMenu.targetType}
-        onClose={() => setResourceContextMenu({ visible: false, position: { x: 0, y: 0 }, actions: [], targetId: '', targetType: '' })}
-      />
-      <ButtonPanel
-        onInventoryClick={() => setShowInventory(!showInventory)}
-        showInventory={showInventory}
-        world={world}
-      />
-=======
       {/* ButtonPanel removed; replaced by minimap tabs in Sidebar */}
->>>>>>> 8848043d
       <DamageNumbers damageNumbers={damageNumbers} />
       <InteractionHandler world={world} />
     </>
   )
 }
-<<<<<<< HEAD
-
-// Button Panel Component (Bottom-Right UI)
-function ButtonPanel({
-  onInventoryClick,
-  showInventory,
-  world: _world,
-}: {
-  onInventoryClick: () => void
-  showInventory: boolean
-  world: World
-}) {
-  const buttonStyle = {
-    width: '3rem',
-    height: '3rem',
-    background: 'rgba(11, 10, 21, 0.9)',
-    borderWidth: '0.0625rem',
-    borderStyle: 'solid',
-    borderColor: '#2a2b39',
-    borderRadius: '0.375rem',
-    color: '#ffffff',
-    cursor: 'pointer',
-    display: 'flex',
-    alignItems: 'center',
-    justifyContent: 'center',
-    fontSize: '1.25rem',
-    fontWeight: 'bold',
-    backdropFilter: 'blur(5px)',
-    transition: 'all 0.2s ease',
-  }
-
-  const activeButtonStyle = {
-    ...buttonStyle,
-    background: 'rgba(59, 130, 246, 0.8)',
-    borderColor: '#3b82f6',
-    boxShadow: '0 0 10px rgba(59, 130, 246, 0.5)',
-=======
 // RuneScape-style Skills Panel
 function SkillsPanel({ stats, onClose }: { stats: PlayerStats & {
   id: string
@@ -570,7 +505,6 @@
       points += Math.floor(lvl + 300 * Math.pow(2, lvl / 7))
     }
     return Math.floor(points / 4)
->>>>>>> 8848043d
   }
 
   return (
