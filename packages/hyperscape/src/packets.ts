import { Packr } from 'msgpackr'
import type { PacketInfo } from './types/network-types'

const packr = new Packr({ structuredClone: true })

// prettier-ignore
const names = [
  'snapshot',
  'command',
  'chatAdded',
  'chatCleared',
  'entityAdded',
  'entityModified',
  'moveRequest',
  'entityEvent',
  'entityRemoved',
  'playerTeleport',
  'playerPush',
  'playerSessionAvatar',
  'settingsModified',
  'spawnModified',
  'kick',
  'ping',
  'pong',
  // New packets for multiplayer movement
  'input',
  'inputAck',
  'correction',
  'playerState',
  'serverStateUpdate',
  'deltaUpdate',
  'compressedUpdate',
<<<<<<< HEAD
  // Resource gathering packets
  'gatherResource',
  'gatheringComplete',
  'resourceDepleted',
  'resourceRespawned',
  // Combat packets
  'attackMob',
  // Item pickup packets
  'pickupItem',
  // Inventory sync packets
  'inventoryUpdated',
  // UI feedback packets
  'showToast',
=======
  // Dedicated resource packets
  'resourceSnapshot',
  'resourceSpawnPoints',
  'resourceSpawned',
  'resourceDepleted',
  'resourceRespawned',
  'resourceGather',
  // Inventory packets
  'inventoryUpdated',
>>>>>>> a78b63b2
]

const byName: Record<string, PacketInfo> = {}
const byId: Record<number, PacketInfo> = {}

let ids = -1

for (const name of names) {
  const id = ++ids
  const info: PacketInfo = {
    id,
    name,
    method: `on${capitalize(name)}`, // eg 'connect' -> 'onConnect'
  }
  byName[name] = info
  byId[id] = info
}

function capitalize(str: string): string {
  return str.charAt(0).toUpperCase() + str.slice(1)
}

export function writePacket(name: string, data: unknown): ArrayBuffer {
  const info = byName[name]
  if (!info) throw new Error(`writePacket failed: ${name} (name not found)`)
  const packet = packr.pack([info.id, data])
  // Convert Buffer/Uint8Array to ArrayBuffer
  if (packet instanceof ArrayBuffer) {
    return packet
  }
  // If it's a view (Buffer/Uint8Array), create a new ArrayBuffer and copy the data
  const arrayBuffer = new ArrayBuffer(packet.length)
  const view = new Uint8Array(arrayBuffer)
  view.set(packet)
  return arrayBuffer
}

export function readPacket(packet: ArrayBuffer | Uint8Array): [string, unknown] | [] {
  try {
    // Convert ArrayBuffer to Uint8Array if needed
    const buffer = packet instanceof ArrayBuffer ? new Uint8Array(packet) : packet
    const [id, data] = packr.unpack(buffer)
    const info = byId[id]
    if (!info) throw new Error(`readPacket failed: ${id} (id not found)`)
    return [info.method, data]
  } catch (err) {
    console.error(err)
    return []
  }
}<|MERGE_RESOLUTION|>--- conflicted
+++ resolved
@@ -30,12 +30,14 @@
   'serverStateUpdate',
   'deltaUpdate',
   'compressedUpdate',
-<<<<<<< HEAD
-  // Resource gathering packets
-  'gatherResource',
-  'gatheringComplete',
+  // Resource system packets
+  'resourceSnapshot',
+  'resourceSpawnPoints',
+  'resourceSpawned',
   'resourceDepleted',
   'resourceRespawned',
+  'resourceGather',
+  'gatheringComplete',
   // Combat packets
   'attackMob',
   // Item pickup packets
@@ -44,17 +46,6 @@
   'inventoryUpdated',
   // UI feedback packets
   'showToast',
-=======
-  // Dedicated resource packets
-  'resourceSnapshot',
-  'resourceSpawnPoints',
-  'resourceSpawned',
-  'resourceDepleted',
-  'resourceRespawned',
-  'resourceGather',
-  // Inventory packets
-  'inventoryUpdated',
->>>>>>> a78b63b2
 ]
 
 const byName: Record<string, PacketInfo> = {}
