--- conflicted
+++ resolved
@@ -225,14 +225,7 @@
   visuals: rpgVisuals,
 
   // Lifecycle hooks
-<<<<<<< HEAD
-  onLoad: async (runtime: IAgentRuntime, world: any) => {
-=======
   onLoad: async (runtime: IAgentRuntime, world: World) => {
-    console.log("🎮 RPG Content Pack loading...");
-    console.log("🏗️ Connecting to 54 polished RPG systems...");
->>>>>>> d3f6d478
-
     // Integration point with our RPG systems
     if (world) {
       // This is where we'd connect to:
@@ -247,14 +240,7 @@
     }
   },
 
-<<<<<<< HEAD
-  onUnload: async (runtime: IAgentRuntime, world: any) => {
-=======
   onUnload: async (runtime: IAgentRuntime, world: World) => {
-    console.log("🎮 RPG Content Pack unloading...");
-    console.log("🔌 Disconnecting from RPG systems...");
-    console.log("✅ Clean shutdown complete");
->>>>>>> d3f6d478
   },
 };
 
